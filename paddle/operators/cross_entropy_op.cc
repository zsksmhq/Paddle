--- conflicted
+++ resolved
@@ -19,22 +19,7 @@
 
 class OnehotCrossEntropyOp : public framework::OperatorWithKernel {
  protected:
-<<<<<<< HEAD
   void InferShape(const framework::InferShapeContext &ctx) const override {
-    PADDLE_ENFORCE(ctx.InputSize() == 2,
-                   "Input size of OnehotCrossEntropyOp must be two");
-    PADDLE_ENFORCE(ctx.OutputSize() == 1,
-                   "Output size of OnehotCrossEntropyOp must be one");
-    PADDLE_ENFORCE(ctx.InputVar(0) != nullptr && ctx.InputVar(1) != nullptr,
-                   "Inputs of OnehotCrossEntropyOp must all be set");
-    PADDLE_ENFORCE(ctx.OutputVar(0) != nullptr,
-                   "Outputs of OnehotCrossEntropyOp must all be set");
-    PADDLE_ENFORCE(ctx.Input<Tensor>(0)->dims().size() == 2,
-                   "X's dimension must be 2.");
-    PADDLE_ENFORCE(ctx.Output<Tensor>(0)->dims().size() == 1,
-                   "label's dimension must be 1.");
-=======
-  void InferShape(const InferShapeContext &ctx) const override {
     PADDLE_ENFORCE_EQ(ctx.InputSize(), 2,
                       "Input size of OnehotCrossEntropyOp must be two");
     PADDLE_ENFORCE_EQ(ctx.OutputSize(), 1,
@@ -48,7 +33,6 @@
     PADDLE_ENFORCE_EQ(ctx.Input<Tensor>(0)->dims().size(), 2);
     PADDLE_ENFORCE_EQ(ctx.Output<Tensor>(0)->dims().size(), 1,
                       "label's dimension must be 1.");
->>>>>>> 8c2a0a76
     ctx.Output<Tensor>(0)->Resize({ctx.Input<Tensor>(0)->dims()[0]});
   }
 };
