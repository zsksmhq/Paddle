--- conflicted
+++ resolved
@@ -12,12 +12,8 @@
    See the License for the specific language governing permissions and
    limitations under the License. */
 
-<<<<<<< HEAD
-=======
 #define EIGEN_USE_GPU
 #include "paddle/framework/op_registry.h"
->>>>>>> 8c2a0a76
-#include "paddle/operators/fill_zeros_like_op.h"
 
 namespace ops = paddle::operators;
 REGISTER_OP_GPU_KERNEL(
