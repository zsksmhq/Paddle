--- conflicted
+++ resolved
@@ -1,10 +1,3 @@
-<<<<<<< HEAD
-if(WITH_GPU)
-    nv_library(add_op SRCS add_op.cc add_op.cu DEPS operator op_registry ddim glog paddle_memory)
-else()
-    cc_library(add_op SRCS add_op.cc DEPS operator op_registry ddim glog paddle_memory)
-endif()
-=======
 function(op_library TARGET)
     # op_library is a function to create op library. The interface is same as
     # cc_library. But it handle split GPU/CPU code and link some common library
@@ -48,5 +41,4 @@
 endfunction()
 
 op_library(add_op SRCS add_op.cc add_op.cu)
->>>>>>> a4eaf2d3
 cc_test(add_op_test SRCS add_op_test.cc DEPS add_op)