#pragma once

#include <algorithm>
#include <atomic>
#include <type_traits>
#include <unordered_map>
#include <unordered_set>
#include "paddle/framework/attr_checker.h"
#include "paddle/framework/op_desc.pb.h"
#include "paddle/framework/op_proto.pb.h"
#include "paddle/framework/operator.h"
#include "paddle/framework/scope.h"

namespace paddle {
namespace framework {

// helper class to set attribute type
struct AttrTypeHelper {
  template <typename T>
  static void SetAttrType(AttrProto* attr);

  static Attribute GetAttrValue(const AttrDesc& attr_desc) {
    switch (attr_desc.type()) {
      case paddle::framework::AttrType::INT: {
        return attr_desc.i();
      }
      case paddle::framework::AttrType::FLOAT: {
        return attr_desc.f();
      }
      case paddle::framework::AttrType::STRING: {
        return attr_desc.s();
      }
      case paddle::framework::AttrType::INTS: {
        std::vector<int> val(attr_desc.ints_size());
        for (int i = 0; i < attr_desc.ints_size(); ++i) {
          val[i] = attr_desc.ints(i);
        }
        return val;
      }
      case paddle::framework::AttrType::FLOATS: {
        std::vector<float> val(attr_desc.floats_size());
        for (int i = 0; i < attr_desc.floats_size(); ++i) {
          val[i] = attr_desc.floats(i);
        }
        return val;
      }
      case paddle::framework::AttrType::STRINGS: {
        std::vector<std::string> val(attr_desc.strings_size());
        for (int i = 0; i < attr_desc.strings_size(); ++i) {
          val[i] = attr_desc.strings(i);
        }
        return val;
      }
    }
    PADDLE_ENFORCE(false, "Unknown OpDesc::AttrDesc::type !");
    return boost::blank();
  }
};

// this class not only make proto but also init attribute checkers.
class OpProtoAndCheckerMaker {
 public:
  OpProtoAndCheckerMaker(OpProto* proto, OpAttrChecker* op_checker)
      : proto_(proto), op_checker_(op_checker) {}

  ~OpProtoAndCheckerMaker() {
    PADDLE_ENFORCE(validated_, "should call Validate after build");
  }

  void Validate() {
    validated_ = true;
    CheckNoDuplicatedInOutAttrs();
  }

 protected:
  void AddInput(const std::string& name, const std::string& comment,
                bool multiple = false) {
    auto input = proto_->mutable_inputs()->Add();
    *input->mutable_name() = name;
    *input->mutable_comment() = comment;
    input->set_multiple(multiple);
    if (multiple) {
      SetHasMultipleInput();
    }
  }

  void AddInputs(const std::string& name, const std::string& comment) {
    AddInput(name, comment, true);
  }

  void AddOutput(const std::string& name, const std::string& comment,
                 bool temporary = false, bool multiple = false) {
    auto output = proto_->mutable_outputs()->Add();
    *output->mutable_name() = name;
    *output->mutable_comment() = comment;
    output->set_multiple(multiple);
    if (multiple) {
      SetHasMultipleOutput();
    }
    output->set_temporary(temporary);
    if (temporary) {
      SetHasTemporaryOutput();
    }
  }

  void AddOutputs(const std::string& name, const std::string& comment,
                  bool temporary = false) {
    AddOutput(name, comment, temporary, true);
  }

  template <typename T>
  TypedAttrChecker<T>& AddAttr(const std::string& name,
                               const std::string& comment,
                               bool generated = false) {
    auto attr = proto_->mutable_attrs()->Add();
    *attr->mutable_name() = name;
    *attr->mutable_comment() = comment;
    attr->set_generated(generated);
    AttrTypeHelper::SetAttrType<T>(attr);
    return op_checker_->AddAttrChecker<T>(name);
  }

  void AddComment(const std::string& comment) {
    *(proto_->mutable_comment()) = comment;
  }

 private:
  void SetHasMultiple(const std::string& in_out, bool* flag) {
    if (!*flag) {
      AddAttr<std::vector<int>>(in_out + "_format",
                                "The multiple index of " + in_out +
                                    "\n"
                                    R"DOC(
This attribute is used by Paddle core framework. Paddle's Op support each input
or output could be a list of variable. This attribute is used to show how that
list organized.

e.g.
  input = ["a", "b", "c", "d", "e", "f"]
  input_format = [0, 4, 5, 6]

means
  The number of all input variables this op is six, and they are segmented into
  three inputs.

  The first input is input[0:4], second is input[4:5], third is input[5:6].
)DOC",
                                /*generated*/ true);
      *flag = true;
    }
  }

  void SetHasMultipleInput() { SetHasMultiple("input", &has_multiple_input_); }
  void SetHasMultipleOutput() {
    SetHasMultiple("output", &has_multiple_output_);
  }

  void SetHasTemporaryOutput() {
    if (!has_temporary_output_) {
      AddAttr<std::vector<int>>("temporary_index",
                                R"DOC(The temporary index of output.

Not all output of Paddle Op is used by user. For faster computation, each op
could output some its internal state to other op, other op could take that
output to make compute faster.

Add a mark to which output is temporary is helpful for future optimization.
)DOC",
                                /*generated*/ true)
          .SetDefault(std::vector<int>());
      has_temporary_output_ = true;
    }
  }

  void CheckNoDuplicatedInOutAttrs() {
    std::unordered_set<std::string> names;
    auto checker = [&](const std::string& name) {
      PADDLE_ENFORCE(!names.count(name), "[%s] is duplicated", name);
      names.insert(name);
    };
    for (auto& attr : proto_->attrs()) {
      checker(attr.name());
    }
    for (auto& input : proto_->inputs()) {
      checker(input.name());
    }
    for (auto& output : proto_->outputs()) {
      checker(output.name());
    }
  }

  OpProto* proto_;
  OpAttrChecker* op_checker_;
  bool validated_{false};
  bool has_multiple_input_{false};
  bool has_multiple_output_{false};
  bool has_temporary_output_{false};
};

class OpRegistry {
  using OpCreator = std::function<OperatorBase*()>;
  using VarIndexMap = std::unordered_map<std::string, int>;
  using VarNameList = std::vector<std::string>;

 public:
  template <typename OpType, typename ProtoMakerType>
  static void RegisterOp(const std::string& op_type) {
    creators()[op_type] = [] { return new OpType; };
    OpAttrChecker& op_checker = op_checkers()[op_type];
<<<<<<< HEAD
    OpProto& op_proto = protos()[op_type];
    ProtoMakerType(&op_proto, &op_checker);
=======
    auto maker = ProtoMakerType(&op_proto, &op_checker);
    maker.Validate();
>>>>>>> ad728419
    *op_proto.mutable_type() = op_type;
    PADDLE_ENFORCE(
        op_proto.IsInitialized(),
        "Fail to initialize %s's OpProto, because %s is not initialized",
        op_type, op_proto.InitializationErrorString());

    VarIndexMaps()[op_type].reset(new VarIndexMap());
    auto& varmap = *VarIndexMaps()[op_type];
    int idx = 0;
    for (auto& var : op_proto.inputs()) {
      varmap[var.name()] = idx++;
    }
    idx = 0;
    for (auto& var : op_proto.outputs()) {
      varmap[var.name()] = idx++;
    }
  }

  static OperatorPtr CreateOp(const std::string& type,
                              const VarNameList& inputs,
                              const VarNameList& outputs,
                              const AttributeMap& attrs) {
    auto op_create_it = creators().find(type);
    PADDLE_ENFORCE(op_create_it != creators().end(),
                   "Operator %s cannot be found", type);

    auto op = op_create_it->second();
    op->type_ = type;
    op->inputs_ = inputs;
    op->outputs_ = outputs;
    op->attrs_ = attrs;
    op_checkers().at(type).Check(op->attrs_);

    GenerateTempVariableName(op);

    {
      auto var_index_it = VarIndexMaps().find(type);
      if (var_index_it != VarIndexMaps().end()) {
        op->in_out_idxs_ = var_index_it->second;
      }
    }

    op->Init();
    return OperatorPtr(op);
  }

  template <typename OpType>
  static void RegisterGradOp(const std::string& op_type) {
    grad_creators()[op_type] = [] { return new OpType; };
  }

  static OperatorPtr CreateOp(const OpDesc& op_desc) {
    std::vector<std::string> inputs;
    inputs.reserve((size_t)op_desc.inputs_size());
    std::copy(op_desc.inputs().begin(), op_desc.inputs().end(),
              std::back_inserter(inputs));

    std::vector<std::string> outputs;
    outputs.reserve((size_t)op_desc.outputs_size());
    std::copy(op_desc.outputs().begin(), op_desc.outputs().end(),
              std::back_inserter(outputs));

    AttributeMap attrs;
    for (auto& attr : op_desc.attrs()) {
      attrs[attr.name()] = AttrTypeHelper::GetAttrValue(attr);
    }

    return CreateOp(op_desc.type(), inputs, outputs, attrs);
  }

  static OperatorPtr CreateGradOp(std::shared_ptr<OperatorBase> op) {
    OperatorPtr op_grad(grad_creators().at(op->type_)());
    op_grad->type_ = op->type_;
    op_grad->inputs_.reserve(op->inputs_.size());
    for (auto& input : op->inputs_) {
      op_grad->inputs_.emplace_back(input);
      op_grad->outputs_.emplace_back(input + "@grad");
    }
    for (auto& output : op->outputs_) {
      op_grad->inputs_.emplace_back(output);
      op_grad->inputs_.emplace_back(output + "@grad");
    }
    return op_grad;
  }

  static std::unordered_map<std::string, OpProto>& protos() {
    static std::unordered_map<std::string, OpProto> protos_;
    return protos_;
  };

 private:
  static std::unordered_map<std::string, std::shared_ptr<VarIndexMap>>&
  VarIndexMaps() {
    static std::unordered_map<std::string, std::shared_ptr<VarIndexMap>> maps_;
    return maps_;
  }

  static void GenerateTempVariableName(OperatorBase* op) {
    static std::atomic<size_t> gUniqId(0UL);
    for (auto& outname : op->outputs_) {
      if (outname == OperatorBase::TMP_VAR_NAME()) {
        outname += op->type_;
        outname += "@";
        outname += std::to_string(gUniqId.fetch_add(1));
      }
    }
  }

  static std::unordered_map<std::string, OpCreator>& creators() {
    static std::unordered_map<std::string, OpCreator> creators_;
    return creators_;
  }

  static std::unordered_map<std::string, OpAttrChecker>& op_checkers() {
    static std::unordered_map<std::string, OpAttrChecker> op_checkers_;
    return op_checkers_;
  };

  static std::unordered_map<std::string, OpCreator>& grad_creators() {
    static std::unordered_map<std::string, OpCreator> grad_creators_;
    return grad_creators_;
  }
};

template <typename OpType, typename ProtoMakerType>
class OpRegisterHelper {
 public:
  OpRegisterHelper(const char* op_type) {
    OpRegistry::RegisterOp<OpType, ProtoMakerType>(op_type);
  }
};

template <typename OpType>
class GradOpRegisterHelper {
 public:
  GradOpRegisterHelper(const char* op_type) {
    OpRegistry::RegisterGradOp<OpType>(op_type);
  }
};

/**
 * check if MACRO is used in GLOBAL NAMESPACE.
 */
#define STATIC_ASSERT_GLOBAL_NAMESPACE(uniq_name, msg)                        \
  struct __test_global_namespace_##uniq_name##__ {};                          \
  static_assert(std::is_same<::__test_global_namespace_##uniq_name##__,       \
                             __test_global_namespace_##uniq_name##__>::value, \
                msg)

/**
 * Macro to Register Operator.
 */
#define REGISTER_OP(__op_type, __op_class, __op_maker_class)                 \
  STATIC_ASSERT_GLOBAL_NAMESPACE(__reg_op__##__op_type,                      \
                                 "REGISTER_OP must be in global namespace"); \
  static ::paddle::framework::OpRegisterHelper<__op_class, __op_maker_class> \
      __op_register_##__op_type##__(#__op_type);                             \
  int __op_register_##__op_type##_handle__() { return 0; }

/**
 * Macro to Register Operator.
 */
#define REGISTER_GRADIENT_OP(__op_type, __op_class)            \
  STATIC_ASSERT_GLOBAL_NAMESPACE(                              \
      __reg_op__##__op_type,                                   \
      "REGISTER_GRADIENT_OP must be in global namespace");     \
  static ::paddle::framework::GradOpRegisterHelper<__op_class> \
      __op_register_##__op_type##__(#__op_type);               \
  int __op_register_##__op_type##_handle__() { return 0; }

/**
 * Macro to Register OperatorKernel.
 */
#define REGISTER_OP_KERNEL(type, DEVICE_TYPE, PlaceType, ...)             \
  STATIC_ASSERT_GLOBAL_NAMESPACE(                                         \
      __reg_op_kernel_##type##_##DEVICE_TYPE##__,                         \
      "REGISTER_OP_KERNEL must be in global namespace");                  \
  struct __op_kernel_register__##type##__ {                               \
    __op_kernel_register__##type##__() {                                  \
      ::paddle::framework::OperatorWithKernel::OpKernelKey key;           \
      key.place_ = PlaceType();                                           \
      ::paddle::framework::OperatorWithKernel::AllOpKernels()[#type][key] \
          .reset(new __VA_ARGS__());                                      \
    }                                                                     \
  };                                                                      \
  static __op_kernel_register__##type##__ __reg_kernel_##type##__;        \
  int __op_kernel_register_##type##_handle_##DEVICE_TYPE##__() { return 0; }

// (type, KernelType)
#define REGISTER_OP_GPU_KERNEL(type, ...) \
  REGISTER_OP_KERNEL(type, GPU, ::paddle::platform::GPUPlace, __VA_ARGS__)

// (type, KernelType)
#define REGISTER_OP_CPU_KERNEL(type, ...) \
  REGISTER_OP_KERNEL(type, CPU, ::paddle::platform::CPUPlace, __VA_ARGS__)

/**
 * Macro to mark what Operator and Kernel we will use and tell the compiler to
 * link them into target.
 */
#define USE_OP_WITHOUT_KERNEL(op_type)                      \
  STATIC_ASSERT_GLOBAL_NAMESPACE(                           \
      __use_op_without_kernel_##op_type,                    \
      "USE_OP_WITHOUT_KERNEL must be in global namespace"); \
  extern int __op_register_##op_type##_handle__();          \
  static int __use_op_ptr_##op_type##_without_kernel__      \
      __attribute__((unused)) = __op_register_##op_type##_handle__()

#define USE_OP_KERNEL(op_type, DEVICE_TYPE)                               \
  STATIC_ASSERT_GLOBAL_NAMESPACE(                                         \
      __use_op_kernel_##op_type##_##DEVICE_TYPE##__,                      \
      "USE_OP_KERNEL must be in global namespace");                       \
  extern int __op_kernel_register_##op_type##_handle_##DEVICE_TYPE##__(); \
  static int __use_op_ptr_##op_type##_##DEVICE_TYPE##_kernel__            \
      __attribute__((unused)) =                                           \
          __op_kernel_register_##op_type##_handle_##DEVICE_TYPE##__()

// use Operator with only cpu kernel.
#define USE_OP_CPU(op_type)       \
  USE_OP_WITHOUT_KERNEL(op_type); \
  USE_OP_KERNEL(op_type, CPU)

#ifdef PADDLE_ONLY_CPU
#define USE_OP(op_type) USE_OP_CPU(op_type)
#else
#define USE_OP(op_type) \
  USE_OP_CPU(op_type);  \
  USE_OP_KERNEL(op_type, GPU)
#endif

}  // namespace framework
}  // namespace paddle<|MERGE_RESOLUTION|>--- conflicted
+++ resolved
@@ -207,13 +207,9 @@
   static void RegisterOp(const std::string& op_type) {
     creators()[op_type] = [] { return new OpType; };
     OpAttrChecker& op_checker = op_checkers()[op_type];
-<<<<<<< HEAD
     OpProto& op_proto = protos()[op_type];
-    ProtoMakerType(&op_proto, &op_checker);
-=======
     auto maker = ProtoMakerType(&op_proto, &op_checker);
     maker.Validate();
->>>>>>> ad728419
     *op_proto.mutable_type() = op_type;
     PADDLE_ENFORCE(
         op_proto.IsInitialized(),
