/* Copyright (c) 2016 PaddlePaddle Authors. All Rights Reserved.

Licensed under the Apache License, Version 2.0 (the "License");
you may not use this file except in compliance with the License.
You may obtain a copy of the License at

http://www.apache.org/licenses/LICENSE-2.0

Unless required by applicable law or agreed to in writing, software
distributed under the License is distributed on an "AS IS" BASIS,
WITHOUT WARRANTIES OR CONDITIONS OF ANY KIND, either express or implied.
See the License for the specific language governing permissions and
limitations under the License. */

#include "paddle/fluid/framework/block_desc.h"
#include <queue>
#include "paddle/fluid/framework/operator.h"
#include "paddle/fluid/framework/program_desc.h"

namespace paddle {
namespace framework {

VarDesc *BlockDesc::Var(const std::string &name) {
  auto it = vars_.find(name);
  if (it != vars_.end()) {
    return it->second.get();
  }
  need_update_ = true;
  auto *var = new VarDesc(name);
  vars_[name].reset(var);
  return var;
}

VarDesc *BlockDesc::FindVar(const std::string &name) const {
  auto it = vars_.find(name);
  if (it == vars_.end()) {
    return nullptr;
  }
  return it->second.get();
}

bool BlockDesc::HasVar(const std::string &name) const {
  return vars_.find(name) != vars_.end();
}

VarDesc *BlockDesc::RenameVar(const std::string &old_name,
                              const std::string &new_name) {
  if (!this->HasVar(old_name)) {
    return nullptr;
  }
  need_update_ = true;
  auto *var = this->Var(old_name);
  VarDesc *new_var = new VarDesc(*(var->Proto()));
  new_var->SetName(new_name);
  vars_[new_name].reset(new_var);
  // rename inputs and outputs
  for (const auto &op : ops_) {
    auto *it = op.get();
    it->Rename(old_name, new_name);
  }
  vars_.erase(old_name);
  return new_var;
}

VarDesc *BlockDesc::FindVarRecursive(const std::string &name) const {
  if (name == kEmptyVarName) return nullptr;

  std::queue<const BlockDesc *> frontier;
  std::unordered_set<const BlockDesc *> visited;

  frontier.push(this);

  while (!frontier.empty()) {  // BFS
    auto cur = frontier.front();
    frontier.pop();
    if (visited.count(cur) != 0) {
      continue;
    }
    auto var = cur->FindVar(name);
    if (var != nullptr) {
      return var;
    }

    auto fwd = cur->ForwardBlock();
    auto parent = cur->ParentBlock();

    if (fwd != nullptr) {
      frontier.push(fwd);
    }
    if (parent != nullptr) {
      frontier.push(parent);
    }

    visited.insert(cur);
  }

  return nullptr;
}

VarDesc &BlockDesc::FindRecursiveOrCreateVar(const std::string &name_bytes) {
  VarDesc *res = FindVarRecursive(name_bytes);
  if (res == nullptr) {
    res = Var(name_bytes);
  }
  return *res;
}

bool BlockDesc::HasVarRecursive(const std::string &name) const {
  return FindVarRecursive(name) != nullptr;
}

std::vector<VarDesc *> BlockDesc::AllVars() const {
  std::vector<VarDesc *> res;
  for (const auto &p : vars_) {
    res.push_back(p.second.get());
  }
  return res;
}

OpDesc *BlockDesc::AppendOp() {
  need_update_ = true;
  ops_.emplace_back(new OpDesc(this));
  return ops_.back().get();
}

void BlockDesc::AppendAllocatedOp(std::unique_ptr<OpDesc> &&op_desc) {
  need_update_ = true;
  ops_.emplace_back(std::move(op_desc));
}

OpDesc *BlockDesc::PrependOp() {
  need_update_ = true;
  ops_.emplace_front(new OpDesc(this));
  return ops_.front().get();
}

<<<<<<< HEAD
void BlockDesc::PrependAllocatedOp(std::unique_ptr<OpDesc> &&op_desc) {
  need_update_ = true;
  ops_.emplace_front(std::move(op_desc));
=======
OpDesc *BlockDesc::InsertOp(size_t index) {
  need_update_ = true;
  auto it = ops_.begin() + index;
  std::unique_ptr<OpDesc> new_op(new OpDesc(this));
  it = ops_.insert(it, std::move(new_op));
  return (*it).get();
>>>>>>> 9a98a572
}

void BlockDesc::RemoveOp(size_t s, size_t e) {
  if (ops_.begin() + s >= ops_.end() || ops_.begin() + e > ops_.end()) {
    return;
  }
  need_update_ = true;
  ops_.erase(ops_.begin() + s, ops_.begin() + e);
}

std::vector<OpDesc *> BlockDesc::AllOps() const {
  std::vector<OpDesc *> res;
  for (const auto &op : ops_) {
    res.push_back(op.get());
  }
  return res;
}

void BlockDesc::Flush() {
  for (auto &op_desc : ops_) {
    op_desc->Flush();
  }

  if (need_update_) {
    auto &op_field = *this->desc_->mutable_ops();
    this->ClearPBOps();
    op_field.Reserve(static_cast<int>(ops_.size()));
    for (auto &op_desc : ops_) {
      op_field.AddAllocated(op_desc->Proto());
    }
    auto &var_field = *this->desc_->mutable_vars();
    this->ClearPBVars();
    var_field.Reserve(static_cast<int>(vars_.size()));
    for (auto &var_desc : vars_) {
      var_field.AddAllocated(var_desc.second->Proto());
    }
    need_update_ = false;
  }
}

BlockDesc *BlockDesc::ParentBlock() const {
  return prog_->MutableBlock(static_cast<size_t>(desc_->parent_idx()));
}

proto::BlockDesc *BlockDesc::Proto() {
  Flush();
  return desc_;
}

BlockDesc::BlockDesc(ProgramDesc *prog, proto::BlockDesc *desc)
    : prog_(prog), desc_(desc), need_update_(false) {
  for (const proto::VarDesc &var_desc : desc_->vars()) {
    vars_[var_desc.name()].reset(new VarDesc(var_desc));
  }
  for (const proto::OpDesc &op_desc : desc_->ops()) {
    ops_.emplace_back(new OpDesc(op_desc, prog, this));
  }
}

BlockDesc::BlockDesc(const BlockDesc &other, proto::BlockDesc *desc,
                     ProgramDesc *prog)
    : prog_(prog), desc_(desc) {
  need_update_ = true;
  for (auto &op : other.ops_) {
    ops_.emplace_back(new OpDesc(*op->Proto(), prog, this));
  }
  for (auto &it : other.vars_) {
    auto *var = new VarDesc(*it.second);
    vars_[it.first].reset(var);
  }
}

void BlockDesc::ClearPBOps() {
  auto ops = this->desc_->mutable_ops();
  while (!ops->empty()) {
    // we do not own the OpDesc, so release the ownership.
    ops->ReleaseLast();
  }
}

void BlockDesc::ClearPBVars() {
  auto vars = this->desc_->mutable_vars();
  while (!vars->empty()) {
    // we do not own the VarDesc, so release the ownership.
    vars->ReleaseLast();
  }
}

void BlockDesc::SetForwardBlockID(int32_t forward_block_id) {
  PADDLE_ENFORCE(!desc_->has_forward_block_idx(),
                 "Parent block ID has been set to %d. Cannot set to %d",
                 desc_->forward_block_idx(), forward_block_id);
  desc_->set_forward_block_idx(forward_block_id);
}

BlockDesc *BlockDesc::ForwardBlock() const {
  return prog_->MutableBlock(static_cast<size_t>(desc_->forward_block_idx()));
}

}  // namespace framework
}  // namespace paddle<|MERGE_RESOLUTION|>--- conflicted
+++ resolved
@@ -134,18 +134,17 @@
   return ops_.front().get();
 }
 
-<<<<<<< HEAD
 void BlockDesc::PrependAllocatedOp(std::unique_ptr<OpDesc> &&op_desc) {
   need_update_ = true;
   ops_.emplace_front(std::move(op_desc));
-=======
+}
+
 OpDesc *BlockDesc::InsertOp(size_t index) {
   need_update_ = true;
   auto it = ops_.begin() + index;
   std::unique_ptr<OpDesc> new_op(new OpDesc(this));
   it = ops_.insert(it, std::move(new_op));
   return (*it).get();
->>>>>>> 9a98a572
 }
 
 void BlockDesc::RemoveOp(size_t s, size_t e) {
