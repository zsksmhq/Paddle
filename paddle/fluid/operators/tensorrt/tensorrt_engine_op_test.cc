--- conflicted
+++ resolved
@@ -96,11 +96,10 @@
   engine_op_desc.SetType("tensorrt_engine");
   engine_op_desc.SetInput("Xs", std::vector<std::string>({"x"}));
   engine_op_desc.SetOutput("Ys", std::vector<std::string>({"z0"}));
-<<<<<<< HEAD
 
   engine_op_desc.SetBlockAttr("sub_block", &block_desc);
   engine_op_desc.SetAttr("max_batch_size", static_cast<int>(2));
-  engine_op_desc.SetAttr("workspace_size", static_cast<int>(2 << 10));
+  engine_op_desc.SetAttr("workspace_size", static_cast<int>(1 << 20));
   engine_op_desc.SetAttr("parameters", std::vector<std::string>({}));
   engine_op_desc.SetAttr("engine_key", std::string("a_engine"));
   engine_op_desc.SetAttr("calibration_data", std::string(""));
@@ -108,18 +107,6 @@
   engine_op_desc.SetAttr("output_name_mapping",
                          std::vector<std::string>({"z0"}));
   engine_op_desc.SetAttr("subgraph", std::string(block_->SerializeAsString()));
-=======
-  SetAttr<std::string>(engine_op_desc.Proto(), "subgraph",
-                       block_->SerializeAsString());
-  SetAttr<int>(engine_op_desc.Proto(), "max_batch_size", 2);
-  SetAttr<int>(engine_op_desc.Proto(), "workspace_size", 1 << 20);
-  SetAttr<std::string>(engine_op_desc.Proto(), "engine_uniq_key", "a_engine");
-  SetAttr<std::vector<std::string>>(engine_op_desc.Proto(), "parameters",
-                                    std::vector<std::string>({}));
-  SetAttr<std::vector<std::string>>(engine_op_desc.Proto(),
-                                    "output_name_mapping",
-                                    std::vector<std::string>({"z0"}));
->>>>>>> af07118d
 
   LOG(INFO) << "create engine op";
   auto engine_op = framework::OpRegistry::CreateOp(engine_op_desc);
@@ -204,10 +191,9 @@
   engine_op_desc.SetInput("Xs", std::vector<std::string>({"x0"}));
   engine_op_desc.SetOutput("Ys", std::vector<std::string>({"z3"}));
 
-<<<<<<< HEAD
   engine_op_desc.SetBlockAttr("sub_block", &block_desc);
   engine_op_desc.SetAttr("max_batch_size", static_cast<int>(batch_size));
-  engine_op_desc.SetAttr("workspace_size", static_cast<int>(2 << 10));
+  engine_op_desc.SetAttr("workspace_size", static_cast<int>(1 << 20));
   engine_op_desc.SetAttr("parameters",
                          std::vector<std::string>({"y0", "y1", "y2", "y3"}));
   engine_op_desc.SetAttr("engine_key", std::string("b_engine"));
@@ -218,22 +204,6 @@
   engine_op_desc.SetAttr("subgraph", std::string(block_->SerializeAsString()));
 
   auto engine_op = framework::OpRegistry::CreateOp(engine_op_desc);
-=======
-  SetAttr<std::string>(engine_op_desc.Proto(), "subgraph",
-                       block_->SerializeAsString());
-  SetAttr<int>(engine_op_desc.Proto(), "max_batch_size", batch_size);
-  SetAttr<int>(engine_op_desc.Proto(), "workspace_size", 1 << 20);
-  SetAttr<std::vector<std::string>>(
-      engine_op_desc.Proto(), "parameters",
-      std::vector<std::string>({"y0", "y1", "y2", "y3"}));
-  SetAttr<std::string>(engine_op_desc.Proto(), "engine_uniq_key", "b_engine");
-
-  SetAttr<std::vector<std::string>>(engine_op_desc.Proto(),
-                                    "output_name_mapping",
-                                    std::vector<std::string>({"z3"}));
-
-  auto engine_op = framework::OpRegistry::CreateOp(*engine_op_desc.Proto());
->>>>>>> af07118d
 
   // Execute them.
   engine_op->Run(scope, place);
