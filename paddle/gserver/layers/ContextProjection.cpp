--- conflicted
+++ resolved
@@ -110,14 +110,8 @@
   size_t input_dim = in_->value->getWidth();
   size_t dim = out_->value->getWidth();
   CHECK_EQ(dim, input_dim * config_.context_length());
-<<<<<<< HEAD
   // size_t batch_size = in_->value->getHeight();
-  CHECK_EQ(forward_.size(), 1) << "Only one forward function here";
-=======
-  size_t batch_size = in_->value->getHeight();
-  CHECK_EQ(static_cast<int>(forward_.size()), 1)
-      << "Only one forward function here";
->>>>>>> cb0a1e2f
+  CHECK_EQ(forward_.size(), (size_t)1) << "Only one forward function here";
 
   REGISTER_TIMER_INFO("ContextProjectionForward", getName().c_str());
   bool is_padding = config_.trainable_padding();
