# Copyright (c) 2016 PaddlePaddle Authors. All Rights Reserved
#
# Licensed under the Apache License, Version 2.0 (the "License");
# you may not use this file except in compliance with the License.
# You may obtain a copy of the License at
#
#     http://www.apache.org/licenses/LICENSE-2.0
#
# Unless required by applicable law or agreed to in writing, software
# distributed under the License is distributed on an "AS IS" BASIS,
# WITHOUT WARRANTIES OR CONDITIONS OF ANY KIND, either express or implied.
# See the License for the specific language governing permissions and
# limitations under the License.

import mnist
import imikolov
import imdb
import cifar
import movielens
import conll05
<<<<<<< HEAD
import sentiment

__all__ = [
    'mnist', 'imikolov', 'imdb', 'cifar', 'movielens', 'conll05', 'sentiment'
=======
import uci_housing

__all__ = [
    'mnist', 'imikolov', 'imdb', 'cifar', 'movielens', 'conll05', 'uci_housing'
>>>>>>> 325b2caf
]<|MERGE_RESOLUTION|>--- conflicted
+++ resolved
@@ -18,15 +18,10 @@
 import cifar
 import movielens
 import conll05
-<<<<<<< HEAD
+import uci_housing
 import sentiment
 
 __all__ = [
     'mnist', 'imikolov', 'imdb', 'cifar', 'movielens', 'conll05', 'sentiment'
-=======
-import uci_housing
-
-__all__ = [
-    'mnist', 'imikolov', 'imdb', 'cifar', 'movielens', 'conll05', 'uci_housing'
->>>>>>> 325b2caf
+    'uci_housing'
 ]