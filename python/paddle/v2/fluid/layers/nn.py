#  Copyright (c) 2018 PaddlePaddle Authors. All Rights Reserve.
#
#Licensed under the Apache License, Version 2.0 (the "License");
#you may not use this file except in compliance with the License.
#You may obtain a copy of the License at
#
#    http://www.apache.org/licenses/LICENSE-2.0
#
#Unless required by applicable law or agreed to in writing, software
#distributed under the License is distributed on an "AS IS" BASIS,
#WITHOUT WARRANTIES OR CONDITIONS OF ANY KIND, either express or implied.
#See the License for the specific language governing permissions and
#limitations under the License.
"""
All layers just related to the neural network.
"""

from ..layer_helper import LayerHelper
from ..initializer import Normal, Constant
from ..framework import Variable
from ..param_attr import ParamAttr
from tensor import concat

__all__ = [
    'fc',
    'embedding',
    'dynamic_lstm',
    'gru_unit',
    'linear_chain_crf',
    'crf_decoding',
    'cos_sim',
    'cross_entropy',
    'square_error_cost',
    'accuracy',
    'chunk_eval',
    'sequence_conv',
    'conv2d',
    'sequence_pool',
    'pool2d',
    'batch_norm',
    'beam_search_decode',
    'conv2d_transpose',
    'sequence_expand',
    'lstm_unit',
    'reduce_sum',
    'reduce_mean',
    'reduce_max',
    'reduce_min',
    'sequence_first_step',
    'sequence_last_step',
    'dropout',
    'split',
<<<<<<< HEAD
    'l2_normalize',
=======
    'matmul',
>>>>>>> a9899dbe
]


def fc(input,
       size,
       num_flatten_dims=1,
       param_attr=None,
       bias_attr=None,
       act=None,
       name=None):
    """
    **Fully Connected Layer**

    The fully connected layer can take multiple tensors as its inputs. It
    creates a variable (one for each input tensor) called weights for each input
    tensor, which represents a fully connected weight matrix from each input
    unit to each output unit. The fully connected layer multiplies each input
    tensor with its coresponding weight to produce an output Tensor. If
    multiple input tensors are given, the results of multiple multiplications
    will be sumed up. If bias_attr is not None, a biases variable will be
    created and added to the output. Finally, if activation is not None,
    it will be applied to the output as well.

    This process can be formulated as follows:

    .. math::

        Out = Act({\sum_{i=0}^{N-1}W_iX_i + b})

    In the above equation:

    * :math:`N`: Number of the input.
    * :math:`X_i`: The input tensor.
    * :math:`W`: The weights created by this layer.
    * :math:`b`: The bias parameter created by this layer (if needed).
    * :math:`Act`: The activation funtion.
    * :math:`Out`: The output tensor.

    Args:
       input(Variable|list): The input tensor(s) to the fully connected layer.
       size(int): The number of output units in the fully connected layer.
       num_flatten_dims(int): The fc layer can accept an input tensor with more
                              than two dimensions. If this happens, the
                              multidimensional tensor will first be flattened
                              into a 2-dimensional matrix. The parameter
                              `num_flatten_dims` determines how the input tensor
                              is flattened: the first `num_flatten_dims`
                              dimensions will be flatten to form the first
                              dimension of the final matrix (height of the
                              matrix), and the rest `rank(X) - num_flatten_dims`
                              dimensions are flattened to form the second
                              dimension of the final matrix (width of the matrix).
                              For example, suppose `X` is a 6-dimensional tensor
                              with a shape [2, 3, 4, 5, 6], and
                              `num_flatten_dims` = 3. Then, the flattened matrix
                              will have a shape [2 x 3 x 4, 5 x 6] = [24, 30].
                              By default, `num_flatten_dims` is set to 1.
       param_attr(ParamAttr|list): The parameter attribute for learnable
                                   parameters/weights of the fully connected
                                   layer.
       param_initializer(ParamAttr|list): The initializer used for the
                                          weight/parameter. If set None,
                                          XavierInitializer() will be used.
       bias_attr(ParamAttr|list): The parameter attribute for the bias parameter
                                  for this layer. If set None, no bias will be
                                  added to the output units.
       bias_initializer(ParamAttr|list): The initializer used for the bias.
                                        If set None, then ConstantInitializer()
                                        will be used.
       act(str): Activation to be applied to the output of the fully connected
                 layer.
       name(str): Name/alias of the fully connected layer.


    Returns:
        Variable: The output tensor variable.

    Raises:
        ValueError: If rank of the input tensor is less than 2.

    Examples:
        .. code-block:: python

          data = fluid.layers.data(name="data", shape=[32, 32], dtype="float32")
          fc = fluid.layers.fc(input=data, size=1000, act="tanh")
    """

    helper = LayerHelper("fc", **locals())

    dtype = helper.input_dtype()

    mul_results = []
    for input_var, param_attr in helper.iter_inputs_and_params():
        input_shape = input_var.shape
        param_shape = [
            reduce(lambda a, b: a * b, input_shape[num_flatten_dims:], 1)
        ] + [size]
        w = helper.create_parameter(
            attr=param_attr, shape=param_shape, dtype=dtype, is_bias=False)
        tmp = helper.create_tmp_variable(dtype)
        helper.append_op(
            type="mul",
            inputs={
                "X": input_var,
                "Y": w,
            },
            outputs={"Out": tmp},
            attrs={"x_num_col_dims": num_flatten_dims,
                   "y_num_col_dims": 1})
        mul_results.append(tmp)

    # sum
    if len(mul_results) == 1:
        pre_bias = mul_results[0]
    else:
        pre_bias = helper.create_tmp_variable(dtype)
        helper.append_op(
            type="sum", inputs={"X": mul_results}, outputs={"Out": pre_bias})
    # add bias
    pre_activation = helper.append_bias_op(pre_bias)
    # add activation
    return helper.append_activation(pre_activation)


def embedding(input, size, is_sparse=False, param_attr=None, dtype='float32'):
    """
    **Embedding Layer**

    This layer is used to lookup a vector of IDs, provided by *input*, in a lookup table.
    The result of this lookup is the embedding of each ID in the *input*.

    All the input variables are passed in as local variables to the LayerHelper
    constructor.

    Args:
       input(Variable): Input to the function
       size(tuple|list|None): Shape of the look up table parameter
       is_sparse(bool): Boolean flag that specifying whether the input is sparse
       param_attr(ParamAttr): Parameters for this layer
       dtype(np.dtype|core.DataType|str): The type of data : float32, float_16, int etc

    Returns:
        Variable: The tensor variable storing the embeddings of the \
                  supplied inputs.

    Examples:
        .. code-block:: python

          dict_size = len(dataset.ids)
          data = fluid.layers.data(name='ids', shape=[32, 32], dtype='float32')
          fc = fluid.layers.embedding(input=data, size=[dict_size, 16])
    """

    helper = LayerHelper('embedding', **locals())
    w = helper.create_parameter(
        attr=helper.param_attr, shape=size, dtype=dtype, is_bias=False)
    tmp = helper.create_tmp_variable(dtype)
    helper.append_op(
        type='lookup_table',
        inputs={'Ids': input,
                'W': w},
        outputs={'Out': tmp},
        attrs={'is_sparse': is_sparse})
    return tmp


# TODO(qijun): expose H0 and C0
def dynamic_lstm(input,
                 size,
                 param_attr=None,
                 bias_attr=None,
                 use_peepholes=True,
                 is_reverse=False,
                 gate_activation='sigmoid',
                 cell_activation='tanh',
                 candidate_activation='tanh',
                 dtype='float32'):
    helper = LayerHelper('lstm', **locals())
    size = size / 4
    weight = helper.create_parameter(
        attr=helper.param_attr, shape=[size, 4 * size], dtype=dtype)
    bias_size = [1, 7 * size]
    if not use_peepholes:
        bias_size[1] = 4 * size
    bias = helper.create_parameter(
        attr=helper.bias_attr, shape=bias_size, dtype=dtype, is_bias=True)

    hidden = helper.create_tmp_variable(dtype)
    cell = helper.create_tmp_variable(dtype)
    batch_gate = helper.create_tmp_variable(dtype)
    batch_cell_pre_act = helper.create_tmp_variable(dtype)

    helper.append_op(
        type='lstm',
        inputs={'Input': input,
                'Weight': weight,
                'Bias': bias},
        outputs={
            'Hidden': hidden,
            'Cell': cell,
            'BatchGate': batch_gate,
            'BatchCellPreAct': batch_cell_pre_act
        },
        attrs={
            'use_peepholes': use_peepholes,
            'is_reverse': is_reverse,
            'gate_activation': gate_activation,
            'cell_activation': cell_activation,
            'candidate_activation': candidate_activation
        })
    return hidden, cell


def gru_unit(input,
             hidden,
             size,
             weight=None,
             bias=None,
             activation='tanh',
             gate_activation='sigmoid'):
    """
    GRU unit layer. The equation of a gru step is:

        .. math::
            u_t & = actGate(xu_{t} + W_u h_{t-1} + b_u)

            r_t & = actGate(xr_{t} + W_r h_{t-1} + b_r)

            m_t & = actNode(xm_t + W_c dot(r_t, h_{t-1}) + b_m)

            h_t & = dot((1-u_t), m_t) + dot(u_t, h_{t-1})

    The inputs of gru unit includes :math:`z_t`, :math:`h_{t-1}`. In terms
    of the equation above, the :math:`z_t` is split into 3 parts -
    :math:`xu_t`, :math:`xr_t` and :math:`xm_t`. This means that in order to
    implement a full GRU unit operator for an input, a fully
    connected layer has to be applied, such that :math:`z_t = W_{fc}x_t`.

    The terms :math:`u_t` and :math:`r_t` represent the update and reset gates
    of the GRU cell. Unlike LSTM, GRU has one lesser gate. However, there is
    an intermediate candidate hidden output, which is denoted by :math:`m_t`.
    This layer has three outputs :math:`h_t`, :math:`dot(r_t, h_{t-1})`
    and concatenation of :math:`u_t`, :math:`r_t` and :math:`m_t`.

    Args:
        input (Variable): The fc transformed input value of current step.
        hidden (Variable): The hidden value of lstm unit from previous step.
        size (integer): The input dimension value.
        weight (ParamAttr): The weight parameters for gru unit. Default: None
        bias (ParamAttr): The bias parameters for gru unit. Default: None
        activation (string): The activation type for cell (actNode). Default: 'tanh'
        gate_activation (string): The activation type for gates (actGate). Default: 'sigmoid'

    Returns:
        tuple: The hidden value, reset-hidden value and gate values.

    Examples:

        .. code-block:: python

             # assuming we have x_t_data and prev_hidden of size=10
             x_t = fluid.layers.fc(input=x_t_data, size=30)
             hidden_val, r_h_val, gate_val = fluid.layers.gru_unit(input=x_t,
                                                    hidden = prev_hidden)

    """
    activation_dict = dict(
        identity=0,
        sigmoid=1,
        tanh=2,
        relu=3, )
    activation = activation_dict[activation]
    gate_activation = activation_dict[gate_activation]

    helper = LayerHelper('gru_unit', **locals())
    dtype = helper.input_dtype()
    size = size / 3

    # create weight
    if weight is None:
        weight = helper.create_parameter(
            attr=helper.param_attr, shape=[size, 3 * size], dtype=dtype)

    # create bias

    if bias is None:
        bias_size = [1, 3 * size]
        bias = helper.create_parameter(
            attr=helper.bias_attr, shape=bias_size, dtype=dtype, is_bias=True)

    gate = helper.create_tmp_variable(dtype)
    reset_hidden_pre = helper.create_tmp_variable(dtype)
    updated_hidden = helper.create_tmp_variable(dtype)

    helper.append_op(
        type='gru_unit',
        inputs={'Input': input,
                'HiddenPrev': hidden,
                'Weight': weight},
        outputs={
            'Gate': gate,
            'ResetHiddenPrev': reset_hidden_pre,
            'Hidden': updated_hidden,
        },
        attrs={
            'activation': 0,
            'gate_activation': 1,
        })

    return updated_hidden, reset_hidden_pre, gate


def linear_chain_crf(input, label, param_attr=None):
    helper = LayerHelper('linear_chain_crf', **locals())
    size = input.shape[1]
    transition = helper.create_parameter(
        attr=helper.param_attr,
        shape=[size + 2, size],
        dtype=helper.input_dtype())
    alpha = helper.create_tmp_variable(dtype=helper.input_dtype())
    emission_exps = helper.create_tmp_variable(dtype=helper.input_dtype())
    transition_exps = helper.create_tmp_variable(dtype=helper.input_dtype())
    log_likelihood = helper.create_tmp_variable(dtype=helper.input_dtype())
    helper.append_op(
        type='linear_chain_crf',
        inputs={"Emission": [input],
                "Transition": transition,
                "Label": label},
        outputs={
            "Alpha": [alpha],
            "EmissionExps": [emission_exps],
            "TransitionExps": transition_exps,
            "LogLikelihood": log_likelihood
        })

    return log_likelihood


def crf_decoding(input, param_attr, label=None):
    helper = LayerHelper('crf_decoding', **locals())
    transition = helper.get_parameter(param_attr.name)
    viterbi_path = helper.create_tmp_variable(dtype=helper.input_dtype())
    helper.append_op(
        type='crf_decoding',
        inputs={"Emission": [input],
                "Transition": transition,
                "Label": label},
        outputs={"ViterbiPath": [viterbi_path]})

    return viterbi_path


def cos_sim(X, Y, **kwargs):
    """
    This function performs the cosine similarity between two tensors
    X and Y and returns that as the output.
    """
    helper = LayerHelper('cos_sim', **kwargs)
    out = helper.create_tmp_variable(dtype=X.dtype)
    xnorm = helper.create_tmp_variable(dtype=X.dtype)
    ynorm = helper.create_tmp_variable(dtype=X.dtype)
    helper.append_op(
        type='cos_sim',
        inputs={'X': [X],
                'Y': [Y]},
        outputs={'Out': [out],
                 'XNorm': [xnorm],
                 'YNorm': [ynorm]})
    return out


def dropout(x, dropout_prob, is_test=False, seed=0, **kwargs):
    helper = LayerHelper('dropout', **kwargs)
    out = helper.create_tmp_variable(dtype=x.dtype)
    mask = helper.create_tmp_variable(dtype=x.dtype, stop_gradient=True)
    helper.append_op(
        type='dropout',
        inputs={'X': [x]},
        outputs={'Out': [out],
                 'Mask': [mask]},
        attrs={'dropout_prob': dropout_prob,
               'is_test': is_test,
               'seed': seed})
    return out


def cross_entropy(input, label, **kwargs):
    """
    **Cross Entropy Layer**

    This layer computes the cross entropy between `input` and `label`. It supports
    both standard cross-entropy and soft-label cross-entropy loss computation.

    1) One-hot cross-entropy:
	`soft_label = False`, `Label[i, 0]` indicates the class index for sample i:

        .. math::

            Y[i] = -\log(X[i, Label[i]])

    2) Soft-label cross-entropy:
	`soft_label = True`, `Label[i, j]` indicates the soft label of class j
	for sample i:

        .. math::

            Y[i] = \sum_j{-Label[i, j] * log(X[i, j])}

       Please make sure that in this case the summation of each row of `label`
       equals one.

    3) One-hot cross-entropy with vecterized `label`:
	 As a special case of 2), when each row of 'label' has only one
	 non-zero element which is equal to 1, soft-label cross-entropy degenerates
         to a one-hot cross-entropy with one-hot label representation.

    Args:
        input (Variable|list):  a 2-D tensor with shape [N x D], where N is the
            batch size and D is the number of classes. This input is a probability
            computed by the previous operator, which is almost always the result
            of a softmax operator.
        label (Variable|list): the ground truth which is a 2-D tensor. When
              `soft_label` is set to `False`, `label` is a tensor<int64> with shape
              [N x 1]. When `soft_label` is set to `True`, `label` is a
              tensor<float/double> with shape [N x D].
        soft_label (bool, via `**kwargs`): a flag indicating whether to interpretate
              the given labels as soft labels, default `False`.

    Returns:
         A 2-D tensor with shape [N x 1], the cross entropy loss.

    Raises:
        `ValueError`: 1) the 1st dimension of `input` and `label` are not equal; 2) when \
              `soft_label == True`, and the 2nd dimension of `input` and `label` are not \
               equal; 3) when `soft_label == False`, and the 2nd dimension of `label` is not 1.

    Examples:
        .. code-block:: python

          predict = fluid.layers.fc(input=net, size=classdim, act='softmax')
          cost = fluid.layers.cross_entropy(input=predict, label=label)
    """
    helper = LayerHelper('cross_entropy', **kwargs)
    out = helper.create_tmp_variable(dtype=input.dtype)
    helper.append_op(
        type='cross_entropy',
        inputs={'X': [input],
                'Label': [label]},
        outputs={'Y': [out]},
        attrs=kwargs)
    return out


def square_error_cost(input, label, **kwargs):
    """
    **Square error cost layer**

    This layer accepts input predictions and target label and returns the squared error cost.
    For predictions, :math:`X`, and target labels, :math:`Y`, the equation is:

    .. math::

        Out = (X - Y)^2

    In the above equation:

        * :math:`X`: Input predictions, a tensor.
        * :math:`Y`: Input labels, a tensor.
        * :math:`Out`: Output value, same shape with :math:`X`.

    Args:
       input(Variable): Input tensor, has predictions.
       label(Variable): Label tensor, has target labels.

    Returns:
        Variable: The tensor variable storing the element-wise squared error difference \
                  of input and label.

    Examples:
        .. code-block:: python

          y = layers.data(name='y', shape=[1], dtype='float32')
          y_predict = layers.data(name='y_predict', shape=[1], dtype='float32')
          cost = layers.square_error_cost(input=y_predict, label=y)

    """
    helper = LayerHelper('square_error_cost', **kwargs)
    minus_out = helper.create_tmp_variable(dtype=input.dtype)
    helper.append_op(
        type='elementwise_sub',
        inputs={'X': [input],
                'Y': [label]},
        outputs={'Out': [minus_out]})

    square_out = helper.create_tmp_variable(dtype=input.dtype)
    helper.append_op(
        type='square', inputs={'X': [minus_out]},
        outputs={'Out': [square_out]})
    return square_out


def accuracy(input, label, k=1, correct=None, total=None, **kwargs):
    """
    This function computes the accuracy using the input and label.
    The output is the top_k inputs and their indices.
    """
    helper = LayerHelper("accuracy", **kwargs)
    topk_out = helper.create_tmp_variable(dtype=input.dtype)
    topk_indices = helper.create_tmp_variable(dtype="int64")
    helper.append_op(
        type="top_k",
        inputs={"X": [input]},
        outputs={"Out": [topk_out],
                 "Indices": [topk_indices]},
        attrs={"k": k})
    acc_out = helper.create_tmp_variable(dtype="float32")
    if correct is None:
        correct = helper.create_tmp_variable(dtype="int64")
    if total is None:
        total = helper.create_tmp_variable(dtype="int64")
    helper.append_op(
        type="accuracy",
        inputs={
            "Out": [topk_out],
            "Indices": [topk_indices],
            "Label": [label]
        },
        outputs={
            "Accuracy": [acc_out],
            "Correct": [correct],
            "Total": [total],
        })
    return acc_out


def chunk_eval(input,
               label,
               chunk_scheme,
               num_chunk_types,
               excluded_chunk_types=None,
               **kwargs):
    """
    This function computes and outputs the precision, recall and
    F1-score of chunk detection.
    """
    helper = LayerHelper("chunk_eval", **kwargs)

    # prepare output
    precision = helper.create_tmp_variable(dtype="float32")
    recall = helper.create_tmp_variable(dtype="float32")
    f1_score = helper.create_tmp_variable(dtype="float32")
    num_infer_chunks = helper.create_tmp_variable(dtype="int64")
    num_label_chunks = helper.create_tmp_variable(dtype="int64")
    num_correct_chunks = helper.create_tmp_variable(dtype="int64")

    helper.append_op(
        type="chunk_eval",
        inputs={"Inference": [input],
                "Label": [label]},
        outputs={
            "Precision": [precision],
            "Recall": [recall],
            "F1-Score": [f1_score],
            "NumInferChunks": [num_infer_chunks],
            "NumLabelChunks": [num_label_chunks],
            "NumCorrectChunks": [num_correct_chunks]
        },
        attrs={
            "num_chunk_types": num_chunk_types,
            "chunk_scheme": chunk_scheme,
            "excluded_chunk_types": excluded_chunk_types or []
        })
    return precision, recall, f1_score, num_infer_chunks, num_label_chunks, num_correct_chunks


def sequence_conv(input,
                  num_filters,
                  filter_size=3,
                  filter_stride=1,
                  padding=None,
                  bias_attr=None,
                  param_attr=None,
                  act=None):
    """
    This function creates the op for sequence_conv, using the inputs and
    other convolutional configurations for the filters and stride as given
    in the input parameters to the function.
    """

    # FIXME(dzh) : want to unify the argument of python layer
    # function. So we ignore some unecessary attributes.
    # such as, padding_trainable, context_start.

    helper = LayerHelper('sequence_conv', **locals())
    dtype = helper.input_dtype()
    filter_shape = [filter_size * input.shape[1], num_filters]
    filter_param = helper.create_parameter(
        attr=helper.param_attr, shape=filter_shape, dtype=dtype)
    pre_bias = helper.create_tmp_variable(dtype)

    helper.append_op(
        type='sequence_conv',
        inputs={
            'X': [input],
            'Filter': [filter_param],
        },
        outputs={"Out": pre_bias},
        attrs={
            'contextStride': filter_stride,
            'contextStart': -int(filter_size / 2),
            'contextLength': filter_size
        })
    pre_act = helper.append_bias_op(pre_bias)
    return helper.append_activation(pre_act)


def conv2d(input,
           num_filters,
           filter_size,
           stride=None,
           padding=None,
           groups=None,
           param_attr=None,
           bias_attr=None,
           act=None):
    """
    **Convlution2D Layer**

    The convolution2D layer calculates the output based on the input, filter
    and strides, paddings, dilations, groups parameters. Input(Input) and Output(Output)
    are in NCHW format. Where N is batch size, C is the number of channels, H is the height
    of the feature, and W is the width of the feature.
    The details of convolution layer, please refer UFLDL's `convolution,
    <http://ufldl.stanford.edu/tutorial/supervised/FeatureExtractionUsingConvolution/>`_ .
    If bias attribution and activation type are provided, bias is added to the output of the convolution,
    and the corresponding activation function is applied to the final result.
    For each input :math:`X`, the equation is:


    .. math::

        Out = \sigma (W \\ast X + b)

    In the above equation:

        * :math:`X`: Input value, a tensor with NCHW format.
        * :math:`W`: Filter value, a tensor with MCHW format.
        * :math:`\\ast`: Convolution operation.
        * :math:`b`: Bias value, a 2-D tensor with shape [M, 1].
        * :math:`\\sigma`: Activation function.
        * :math:`Out`: Output value, the shape of :math:`Out` and :math:`X` may be different.

    Example:

        Input:
            Input shape: $(N, C_{in}, H_{in}, W_{in})$

            Filter shape: $(C_{out}, C_{in}, H_f, W_f)$

        Output:
            Output shape: $(N, C_{out}, H_{out}, W_{out})$
        Where
    .. math::

        H_{out}&= \\frac{(H_{in} + 2 * paddings[0] - (dilations[0] * (H_f - 1) + 1))}{strides[0]} + 1 \\\\
        W_{out}&= \\frac{(W_{in} + 2 * paddings[1] - (dilations[1] * (W_f - 1) + 1))}{strides[1]} + 1

    Args:
        input(Variable): The input image with [N, C, H, W] format.
        num_filters(int): The number of filter. It is as same as the output
            image channel.
        filter_size(int|tuple|None): The filter size. If filter_size is a tuple,
            it must contain two integers, (filter_size_H, filter_size_W).
            Otherwise, the filter will be a square.
        stride(int|tuple): The stride size. If stride is a tuple, it must
            contain two integers, (stride_H, stride_W). Otherwise, the
            stride_H = stride_W = stride. Default: stride = 1.
        padding(int|tuple): The padding size. If padding is a tuple, it must
            contain two integers, (padding_H, padding_W). Otherwise, the
            padding_H = padding_W = padding. Default: padding = 0.
        groups(int): The groups number of the Conv2d Layer. According to grouped
            convolution in Alex Krizhevsky's Deep CNN paper: when group=2,
            the first half of the filters is only connected to the first half
            of the input channels, while the second half of the filters is only
            connected to the second half of the input channels. Default: groups=1
        param_attr(ParamAttr): The parameters to the Conv2d Layer. Default: None
        bias_attr(ParamAttr): Bias parameter for the Conv2d layer. Default: None
        act(str): Activation type. Default: None

    Returns:
        Variable: The tensor variable storing the convolution and \
                  non-linearity activation result.

    Raises:
        ValueError: If the shapes of input, filter_size, stride, padding and groups mismatch.

    Examples:
        .. code-block:: python

          data = fluid.layers.data(name='data', shape=[3, 32, 32], dtype='float32')
          conv2d = fluid.layers.conv2d(input=data, num_filters=2, filter_size=3, act="relu")
    """

    if stride is None:
        stride = [1, 1]
    helper = LayerHelper('conv2d', **locals())
    dtype = helper.input_dtype()

    num_channels = input.shape[1]
    if groups is None:
        num_filter_channels = num_channels
    else:
        if num_channels % groups != 0:
            raise ValueError("num_channels must be divisible by groups.")
        num_filter_channels = num_channels / groups

    if isinstance(filter_size, int):
        filter_size = [filter_size, filter_size]
    if isinstance(stride, int):
        stride = [stride, stride]
    if isinstance(padding, int):
        padding = [padding, padding]

    input_shape = input.shape
    filter_shape = [num_filters, num_filter_channels] + filter_size

    def _get_default_param_initializer():
        std = (2.0 / (filter_size[0]**2 * num_channels))**0.5
        return Normal(0.0, std, 0)

    filter_param = helper.create_parameter(
        attr=helper.param_attr,
        shape=filter_shape,
        dtype=dtype,
        default_initializer=_get_default_param_initializer())

    pre_bias = helper.create_tmp_variable(dtype)

    helper.append_op(
        type='conv2d',
        inputs={
            'Input': input,
            'Filter': filter_param,
        },
        outputs={"Output": pre_bias},
        attrs={'strides': stride,
               'paddings': padding,
               'groups': groups})

    pre_act = helper.append_bias_op(pre_bias, dim_start=1, dim_end=2)

    return helper.append_activation(pre_act)


def sequence_pool(input, pool_type, **kwargs):
    """
    This function add the operator for sequence pooling.
    It pools features of all time-steps of each instance, and is applied
    on top of the input using pool_type mentioned in the parameters.

    It supports four pool_type:

    - average: :math:`Out[i] = \\frac{\sum_i X_i}{N}`
    - sum:     :math:`Out[i] = \sum_jX_{ij}`
    - sqrt:    :math:`Out[i] = \\frac{\sum_jX_{ij}}{\sqrt{len(X_i)}}`
    - max:     :math:`Out[i] = max(X_i)`

    .. code-block:: text

       x is a 1-level LoDTensor:
         x.lod = [[0, 2, 5, 7]]
         x.data = [1, 3, 2, 4, 6, 5, 1]
         x.dims = [7, 1]

       then output is a Tensor:
         out.dim = [3, 1]
         with condition len(x.lod[-1]) - 1 == out.dims[0]

       for different pool_type:
         average: out.data = [2, 4, 3], where 2=(1+3)/2, 4=(2+4+6)/3, 3=(5+1)/2
         sum    : out.data = [4, 12, 6], where 4=1+3, 12=2+4+6, 6=5+1
         sqrt   : out.data = [2.82, 6.93, 4.24], where 2.82=(1+3)/sqrt(2),
                    6.93=(2+4+6)/sqrt(3), 4.24=(5+1)/sqrt(2)
         max    : out.data = [3, 6, 5], where 3=max(1,3), 6=max(2,4,6), 5=max(5,1)

    Args:
        input(variable): The input variable which is a LoDTensor.
        pool_type (string): The pooling type of sequence_pool.
            It supports average, sum, sqrt and max.

    Returns:
        The sequence pooling variable which is a Tensor.

    Examples:

        .. code-block:: python

             x = fluid.layers.data(name='x', shape=[7, 1],
                              dtype='float32', lod_level=1)
             avg_x = fluid.layers.sequence_pool(input=x, pool_type='average')
             sum_x = fluid.layers.sequence_pool(input=x, pool_type='sum')
             sqrt_x = fluid.layers.sequence_pool(input=x, pool_type='sqrt')
             max_x = fluid.layers.sequence_pool(input=x, pool_type='max')
    """
    helper = LayerHelper('sequence_pool', input=input, **kwargs)
    dtype = helper.input_dtype()
    pool_out = helper.create_tmp_variable(dtype)
    max_index = helper.create_tmp_variable(dtype)

    helper.append_op(
        type="sequence_pool",
        inputs={"X": input},
        outputs={"Out": pool_out,
                 "MaxIndex": max_index},
        attrs={"pooltype": pool_type.upper()})

    # when pool_type is max, variable max_index is initialized,
    # so we stop the gradient explicitly here
    if pool_type == 'max':
        max_index.stop_gradient = True

    return pool_out


def sequence_first_step(input, **kwargs):
    """
    This funciton get the first step of sequence.

    .. code-block:: text

       x is a 1-level LoDTensor:
         x.lod = [[0, 2, 5, 7]]
         x.data = [1, 3, 2, 4, 6, 5, 1]
         x.dims = [7, 1]

       then output is a Tensor:
         out.dim = [3, 1]
         with condition len(x.lod[-1]) - 1 == out.dims[0]
         out.data = [1, 2, 5], where 1=first(1,3), 2=first(2,4,6), 5=first(5,1)

    Args:
        input(variable): The input variable which is a LoDTensor.

    Returns:
        The sequence's first step variable which is a Tensor.

    Examples:

        .. code-block:: python

             x = fluid.layers.data(name='x', shape=[7, 1],
                              dtype='float32', lod_level=1)
             x_first_step = fluid.layers.sequence_first_step(input=x)
    """
    return sequence_pool(input=input, pool_type="first")


def sequence_last_step(input, **kwargs):
    """
    This funciton get the last step of sequence.

    .. code-block:: text

       x is a 1-level LoDTensor:
         x.lod = [[0, 2, 5, 7]]
         x.data = [1, 3, 2, 4, 6, 5, 1]
         x.dims = [7, 1]

       then output is a Tensor:
         out.dim = [3, 1]
         with condition len(x.lod[-1]) - 1 == out.dims[0]
         out.data = [3, 6, 1], where 3=last(1,3), 6=last(2,4,6), 1=last(5,1)

    Args:
        input(variable): The input variable which is a LoDTensor.

    Returns:
        The sequence's last step variable which is a Tensor.

    Examples:

        .. code-block:: python

             x = fluid.layers.data(name='x', shape=[7, 1],
                              dtype='float32', lod_level=1)
             x_last_step = fluid.layers.sequence_last_step(input=x)
    """
    return sequence_pool(input=input, pool_type="last")


def pool2d(input,
           pool_size,
           pool_type,
           pool_stride=None,
           pool_padding=None,
           global_pooling=False,
           name=None):
    """
    This function adds the operator for pooling in 2 dimensions, using the
    pooling configurations mentioned in input parameters.
    """
    if pool_padding is None:
        pool_padding = [0, 0]
    if pool_stride is None:
        pool_stride = [1, 1]
    if pool_type not in ["max", "avg"]:
        raise ValueError(
            "Unknown pool_type: '%s'. It can only be 'max' or 'avg'.",
            str(pool_type))
    if isinstance(pool_size, int):
        pool_size = [pool_size, pool_size]
    if isinstance(pool_stride, int):
        pool_stride = [pool_stride, pool_stride]
    if isinstance(pool_padding, int):
        pool_padding = [pool_padding, pool_padding]

    helper = LayerHelper('pool2d', **locals())
    dtype = helper.input_dtype()
    pool_out = helper.create_tmp_variable(dtype)

    helper.append_op(
        type="pool2d",
        inputs={"X": input},
        outputs={"Out": pool_out},
        attrs={
            "pooling_type": pool_type,
            "ksize": pool_size,
            "global_pooling": global_pooling,
            "strides": pool_stride,
            "paddings": pool_padding
        })

    return pool_out


def batch_norm(input,
               act=None,
               is_test=False,
               momentum=0.9,
               epsilon=1e-05,
               param_attr=None,
               bias_attr=None,
               data_layout='NCHW',
               name=None):
    """
    This function helps create an operator to implement
    the BatchNorm layer using the configurations from the input parameters.
    """
    helper = LayerHelper('batch_norm', **locals())
    dtype = helper.input_dtype()

    input_shape = input.shape
    if data_layout == 'NCHW':
        channel_num = input_shape[1]
    else:
        if data_layout == 'NHWC':
            channel_num = input_shape[-1]
        else:
            raise ValueError("unsupported data layout:" + data_layout)

    param_shape = [channel_num]

    # create parameter
    scale = helper.create_parameter(
        attr=helper.param_attr,
        shape=param_shape,
        dtype=dtype,
        default_initializer=Constant(1.0))

    bias = helper.create_parameter(
        attr=helper.bias_attr, shape=param_shape, dtype=dtype, is_bias=True)

    mean = helper.create_global_variable(
        dtype=input.dtype,
        shape=param_shape,
        persistable=True,
        stop_gradient=True)
    helper.set_variable_initializer(var=mean, initializer=Constant(0.0))

    variance = helper.create_global_variable(
        dtype=input.dtype,
        shape=param_shape,
        persistable=True,
        stop_gradient=True)
    helper.set_variable_initializer(var=variance, initializer=Constant(1.0))

    # create output
    # mean and mean_out share the same memory
    mean_out = mean
    # variance and variance out share the same memory
    variance_out = variance
    saved_mean = helper.create_tmp_variable(dtype=dtype, stop_gradient=True)
    saved_variance = helper.create_tmp_variable(dtype=dtype, stop_gradient=True)

    batch_norm_out = helper.create_tmp_variable(dtype)

    helper.append_op(
        type="batch_norm",
        inputs={
            "X": input,
            "Scale": scale,
            "Bias": bias,
            "Mean": mean,
            "Variance": variance
        },
        outputs={
            "Y": batch_norm_out,
            "MeanOut": mean_out,
            "VarianceOut": variance_out,
            "SavedMean": saved_mean,
            "SavedVariance": saved_variance
        },
        attrs={"momentum": momentum,
               "epsilon": epsilon,
               "is_test": is_test})

    return helper.append_activation(batch_norm_out)


def beam_search_decode(ids, scores, name=None):
    helper = LayerHelper('beam_search_decode', **locals())
    sentence_ids = helper.create_tmp_variable(dtype=ids.dtype)
    sentence_scores = helper.create_tmp_variable(dtype=ids.dtype)

    helper.append_op(
        type="beam_search_decode",
        inputs={"Ids": ids,
                "Scores": scores},
        outputs={
            "SentenceIds": sentence_ids,
            "SentenceScores": sentence_scores
        })

    return sentence_ids, sentence_scores


def conv2d_transpose(input,
                     num_filters,
                     output_size=None,
                     filter_size=None,
                     padding=None,
                     stride=None,
                     dilation=None,
                     param_attr=None,
                     name=None):
    """
    The transpose of conv2d layer.

    This layer is also known as deconvolution layer.

    Args:
        input(Variable): The input image with [N, C, H, W] format.
        num_filters(int): The number of filter. It is as same as the output
            image channel.
        output_size(int|tuple|None): The output image size. If output size is a
            tuple, it must contain two integers, (image_H, image_W). This
            parameter only works when filter_size is None.
        filter_size(int|tuple|None): The filter size. If filter_size is a tuple,
            it must contain two integers, (filter_size_H, filter_size_W).
            Otherwise, the filter will be a square.  None if use output size to
            calculate filter_size
        padding(int|tuple): The padding size. If padding is a tuple, it must
            contain two integers, (padding_H, padding_W). Otherwise, the
            padding_H = padding_W = padding.
        stride(int|tuple): The stride size. If stride is a tuple, it must
            contain two integers, (stride_H, stride_W). Otherwise, the
            stride_H = stride_W = stride.
        dilation(int|tuple): The dilation size. If dilation is a tuple, it must
            contain two integers, (dilation_H, dilation_W). Otherwise, the
            dilation_H = dilation_W = dilation.
        param_attr: Parameter Attribute.
        name(str|None): A name for this layer(optional). If set None, the layer
                       will be named automatically.

    Returns:
        Variable: Output image.
    """
    helper = LayerHelper("conv2d_transpose", **locals())
    if not isinstance(input, Variable):
        raise TypeError("Input of conv2d_transpose must be Variable")
    input_channel = input.shape[1]

    op_attr = dict()

    if isinstance(padding, int):
        op_attr['paddings'] = [padding, padding]
    elif padding is not None:
        op_attr['paddings'] = padding

    if isinstance(stride, int):
        op_attr['strides'] = [stride, stride]
    elif stride is not None:
        op_attr['strides'] = stride

    if isinstance(dilation, int):
        op_attr['dilations'] = [dilation, dilation]
    elif dilation is not None:
        op_attr['dilations'] = dilation

    if filter_size is None:
        if output_size is None:
            raise ValueError("output_size must be set when filter_size is None")
        if isinstance(output_size, int):
            output_size = [output_size, output_size]

        padding = op_attr.get('paddings', [0, 0])
        stride = op_attr.get('strides', [1, 1])
        dilation = op_attr.get('dilations', [1, 1])

        h_in = input.shape[2]
        w_in = input.shape[3]

        filter_size_h = (output_size[0] - (h_in - 1) * stride[0] + 2 *
                         padding[0] - 1) / dilation[0] + 1
        filter_size_w = (output_size[1] - (w_in - 1) * stride[1] + 2 *
                         padding[1] - 1) / dilation[1] + 1
        filter_size = [filter_size_h, filter_size_w]

    elif isinstance(filter_size, int):
        filter_size = [filter_size, filter_size]

    filter_shape = [input_channel, num_filters] + filter_size
    img_filter = helper.create_parameter(
        dtype=input.dtype, shape=filter_shape, attr=helper.param_attr)

    out = helper.create_tmp_variable(dtype=input.dtype)
    helper.append_op(
        type='conv2d_transpose',
        inputs={'Input': [input],
                'Filter': [img_filter]},
        outputs={'Output': out},
        attrs=op_attr)

    return out


def sequence_expand(x, y, name=None):
    """Sequence Expand Layer. This layer will expand the input variable **x**
    according to LoD information of **y**. And the following examples will
    explain how sequence_expand works:

    .. code-block:: text

        * Case 1
            x is a LoDTensor:
                x.lod = [[0,       2, 3],
                         [0, 1,    3, 4]]
                x.data = [a, b, c, d]
                x.dims = [4, 1]

            y is a LoDTensor:
                y.lod = [[0,    2,    4],
                         [0, 3, 6, 7, 8]]

            with condition len(y.lod[-1]) - 1 == x.dims[0]

            then output is a 2-level LoDTensor:
                out.lod = [[0,                2,    4],
                           [0,       3,       6, 7, 8]]
                out.data = [a, a, a, b, b, b, c, d]
                out.dims = [8, 1]

        * Case 2
            x is a Tensor:
                x.data = [a, b, c]
                x.dims = [3, 1]

            y is a LoDTensor:
                y.lod = [[0, 2, 3, 6]]

            with condition len(y.lod[-1]) - 1 == x.dims[0]

            then output is a 1-level LoDTensor:
                out.lod = [[0,    2, 3,      6]]
                out.data = [a, a, b, c, c, c]
                out.dims = [6, 1]

    Args:
        x (Variable): The input variable which is a Tensor or LoDTensor.
        y (Variable): The input variable which is a LoDTensor.
        name(str|None): A name for this layer(optional). If set None, the layer
                       will be named automatically.

    Returns:
        Variable: The expanded variable which is a LoDTensor.

    Examples:
        .. code-block:: python

            x = fluid.layers.data(name='x', shape=[10], dtype='float32')
            y = fluid.layers.data(name='y', shape=[10, 20],
                             dtype='float32', lod_level=1)
            out = layers.sequence_expand(x=x, y=y)
    """
    helper = LayerHelper('sequence_expand', input=x, **locals())
    dtype = helper.input_dtype()
    tmp = helper.create_tmp_variable(dtype)
    helper.append_op(
        type='sequence_expand', inputs={'X': x,
                                        'Y': y}, outputs={'Out': tmp})
    return tmp


def lstm_unit(x_t,
              hidden_t_prev,
              cell_t_prev,
              forget_bias=0.0,
              param_attr=None,
              bias_attr=None,
              name=None):
    """Lstm unit layer. The equation of a lstm step is:

        .. math::

            i_t & = \sigma(W_{x_i}x_{t} + W_{h_i}h_{t-1} + b_i)

            f_t & = \sigma(W_{x_f}x_{t} + W_{h_f}h_{t-1} + b_f)

            c_t & = f_tc_{t-1} + i_t tanh (W_{x_c}x_t + W_{h_c}h_{t-1} + b_c)

            o_t & = \sigma(W_{x_o}x_{t} + W_{h_o}h_{t-1} + b_o)

            h_t & = o_t tanh(c_t)

    The inputs of lstm unit include :math:`x_t`, :math:`h_{t-1}` and
    :math:`c_{t-1}`. The 2nd dimensions of :math:`h_{t-1}` and :math:`c_{t-1}`
    should be same. The implementation separates the linear transformation and
    non-linear transformation apart. Here, we take :math:`i_t` as an example.
    The linear transformation is applied by calling a `fc` layer and the
    equation is:

        .. math::

            L_{i_t} = W_{x_i}x_{t} + W_{h_i}h_{t-1} + b_i

    The non-linear transformation is applied by calling `lstm_unit_op` and the
    equation is:

        .. math::

            i_t = \sigma(L_{i_t})

    This layer has two outputs including :math:`h_t` and :math:`o_t`.

    Args:
        x_t (Variable): The input value of current step, a 2-D tensor with shape
            M x N, M for batch size and N for input size.
        hidden_t_prev (Variable): The hidden value of lstm unit, a 2-D tensor
            with shape M x S, M for batch size and S for size of lstm unit.
        cell_t_prev (Variable): The cell value of lstm unit, a 2-D tensor with
            shape M x S, M for batch size and S for size of lstm unit.
        forget_bias (float): The forget bias of lstm unit.
        param_attr (ParamAttr): The attributes of parameter weights, used to set
            initializer, name etc.
        bias_attr (ParamAttr): The attributes of bias weights, if not False,
            bias weights will be created and be set to default value.
        name(str|None): A name for this layer(optional). If set None, the layer
                       will be named automatically.

    Returns:
        tuple: The hidden value and cell value of lstm unit.

    Raises:
        ValueError: The ranks of **x_t**, **hidden_t_prev** and **cell_t_prev**\
                not be 2 or the 1st dimensions of **x_t**, **hidden_t_prev** \
                and **cell_t_prev** not be the same or the 2nd dimensions of \
                **hidden_t_prev** and **cell_t_prev** not be the same.

    Examples:

        .. code-block:: python

             x_t = fluid.layers.fc(input=x_t_data, size=10)
             prev_hidden = fluid.layers.fc(input=prev_hidden_data, size=30)
             prev_cell = fluid.layers.fc(input=prev_cell_data, size=30)
             hidden_value, cell_value = fluid.layers.lstm_unit(x_t=x_t,
                                                    hidden_t_prev=prev_hidden,
                                                    cell_t_prev=prev_cell)
    """
    helper = LayerHelper('lstm_unit', **locals())

    if len(x_t.shape) != 2:
        raise ValueError("Rank of x_t must be 2.")

    if len(hidden_t_prev.shape) != 2:
        raise ValueError("Rank of hidden_t_prev must be 2.")

    if len(cell_t_prev.shape) != 2:
        raise ValueError("Rank of cell_t_prev must be 2.")

    if x_t.shape[0] != hidden_t_prev.shape[0] or x_t.shape[
            0] != cell_t_prev.shape[0]:
        raise ValueError("The 1st dimensions of x_t, hidden_t_prev and "
                         "cell_t_prev must be the same.")

    if hidden_t_prev.shape[1] != cell_t_prev.shape[1]:
        raise ValueError("The 2nd dimensions of hidden_t_prev and "
                         "cell_t_prev must be the same.")

    if bias_attr is None:
        bias_attr = ParamAttr()

    size = cell_t_prev.shape[1]
    concat_out = concat(input=[x_t, hidden_t_prev], axis=1)
    fc_out = fc(input=concat_out,
                size=4 * size,
                param_attr=param_attr,
                bias_attr=bias_attr)
    dtype = x_t.dtype
    c = helper.create_tmp_variable(dtype)
    h = helper.create_tmp_variable(dtype)

    helper.append_op(
        type='lstm_unit',
        inputs={"X": fc_out,
                "C_prev": cell_t_prev},
        outputs={"C": c,
                 "H": h},
        attrs={"forget_bias": forget_bias})

    return h, c


def reduce_sum(input, dim=None, keep_dim=False, name=None):
    """
    Computes the sum of tensor elements over the given dimension.

    Args:
        input (Variable): The input variable which is a Tensor or LoDTensor.
        dim (int|None): The dimension along which the sum is performed. If
            :attr:`None`, sum all elements of :attr:`input` and return a
            Tensor variable with a single element, otherwise must be in the
            range :math:`[-rank(input), rank(input))`. If :math:`dim < 0`,
            the dimension to reduce is :math:`rank + dim`.
        keep_dim (bool): Whether to reserve the reduced dimension in the
            output Tensor. The result tensor will have one fewer dimension
            than the :attr:`input` unless :attr:`keep_dim` is true.
        name(str|None): A name for this layer(optional). If set None, the layer
                       will be named automatically.

    Returns:
        Variable: The reduced Tensor variable.

    Examples:
        .. code-block:: python

            # x is a Tensor variable with following elements:
            #    [[0.2, 0.3, 0.5, 0.9]
            #     [0.1, 0.2, 0.6, 0.7]]
            # Each example is followed by the correspending output tensor.
            fluid.layers.reduce_sum(x)  # [3.5]
            fluid.layers.reduce_sum(x, dim=0)  # [0.3, 0.5, 1.1, 1.6]
            fluid.layers.reduce_sum(x, dim=-1)  # [1.9, 1.6]
            fluid.layers.reduce_sum(x, dim=1, keep_dim=True)  # [[1.9], [1.6]]
    """
    helper = LayerHelper('reduce_sum', **locals())
    out = helper.create_tmp_variable(dtype=helper.input_dtype())
    helper.append_op(
        type='reduce_sum',
        inputs={'X': input},
        outputs={'Out': out},
        attrs={
            'dim': dim if dim != None else 0,
            'keep_dim': keep_dim,
            'reduce_all': True if dim == None else False
        })
    return out


def reduce_mean(input, dim=None, keep_dim=False, name=None):
    """
    Computes the mean of tensor elements over the given dimension.

    Args:
        input (Variable): The input variable which is a Tensor or LoDTensor.
        dim (int|None): The dimension along which the mean is computed. If
            :attr:`None`, compute the mean over all elements of :attr:`input`
            and return a Tensor variable with a single element, otherwise
            must be in the range :math:`[-rank(input), rank(input))`. If
            :math:`dim < 0`, the dimension to reduce is :math:`rank + dim`.
        keep_dim (bool): Whether to reserve the reduced dimension in the
            output Tensor. The result tensor will have one fewer dimension
            than the :attr:`input` unless :attr:`keep_dim` is true.
        name(str|None): A name for this layer(optional). If set None, the layer
                       will be named automatically.

    Returns:
        Variable: The reduced Tensor variable.

    Examples:
        .. code-block:: python

            # x is a Tensor variable with following elements:
            #    [[0.2, 0.3, 0.5, 0.9]
            #     [0.1, 0.2, 0.6, 0.7]]
            # Each example is followed by the correspending output tensor.
            fluid.layers.reduce_mean(x)  # [0.4375]
            fluid.layers.reduce_mean(x, dim=0)  # [0.15, 0.25, 0.55, 0.8]
            fluid.layers.reduce_mean(x, dim=-1)  # [0.475, 0.4]
            fluid.layers.reduce_mean(x, dim=1, keep_dim=True)  # [[0.475], [0.4]]
    """
    helper = LayerHelper('reduce_mean', **locals())
    out = helper.create_tmp_variable(dtype=helper.input_dtype())
    helper.append_op(
        type='reduce_mean',
        inputs={'X': input},
        outputs={'Out': out},
        attrs={
            'dim': dim if dim != None else 0,
            'keep_dim': keep_dim,
            'reduce_all': True if dim == None else False
        })
    return out


def reduce_max(input, dim=None, keep_dim=False, name=None):
    """
    Computes the maximum of tensor elements over the given dimension.

    Args:
        input (Variable): The input variable which is a Tensor or LoDTensor.
        dim (int|None): The dimension along which the maximum is computed.
            If :attr:`None`, compute the maximum over all elements of
            :attr:`input` and return a Tensor variable with a single element,
            otherwise must be in the range :math:`[-rank(input), rank(input))`.
            If :math:`dim < 0`, the dimension to reduce is :math:`rank + dim`.
        keep_dim (bool): Whether to reserve the reduced dimension in the
            output Tensor. The result tensor will have one fewer dimension
            than the :attr:`input` unless :attr:`keep_dim` is true.
        name(str|None): A name for this layer(optional). If set None, the layer
                       will be named automatically.

    Returns:
        Variable: The reduced Tensor variable.

    Examples:
        .. code-block:: python

            # x is a Tensor variable with following elements:
            #    [[0.2, 0.3, 0.5, 0.9]
            #     [0.1, 0.2, 0.6, 0.7]]
            # Each example is followed by the correspending output tensor.
            fluid.layers.reduce_max(x)  # [0.9]
            fluid.layers.reduce_max(x, dim=0)  # [0.2, 0.3, 0.6, 0.9]
            fluid.layers.reduce_max(x, dim=-1)  # [0.9, 0.7]
            fluid.layers.reduce_max(x, dim=1, keep_dim=True)  # [[0.9], [0.7]]
    """
    helper = LayerHelper('reduce_max', **locals())
    out = helper.create_tmp_variable(dtype=helper.input_dtype())
    helper.append_op(
        type='reduce_max',
        inputs={'X': input},
        outputs={'Out': out},
        attrs={
            'dim': dim if dim != None else 0,
            'keep_dim': keep_dim,
            'reduce_all': True if dim == None else False
        })
    return out


def reduce_min(input, dim=None, keep_dim=False, name=None):
    """
    Computes the minimum of tensor elements over the given dimension.

    Args:
        input (Variable): The input variable which is a Tensor or LoDTensor.
        dim (int|None): The dimension along which the minimum is computed.
            If :attr:`None`, compute the minimum over all elements of
            :attr:`input` and return a Tensor variable with a single element,
            otherwise must be in the range :math:`[-rank(input), rank(input))`.
            If :math:`dim < 0`, the dimension to reduce is :math:`rank + dim`.
        keep_dim (bool): Whether to reserve the reduced dimension in the
            output Tensor. The result tensor will have one fewer dimension
            than the :attr:`input` unless :attr:`keep_dim` is true.
        name(str|None): A name for this layer(optional). If set None, the layer
                       will be named automatically.

    Returns:
        Variable: The reduced Tensor variable.

    Examples:
        .. code-block:: python

            # x is a Tensor variable with following elements:
            #    [[0.2, 0.3, 0.5, 0.9]
            #     [0.1, 0.2, 0.6, 0.7]]
            # Each example is followed by the correspending output tensor.
            fluid.layers.reduce_min(x)  # [0.1]
            fluid.layers.reduce_min(x, dim=0)  # [0.1, 0.2, 0.5, 0.7]
            fluid.layers.reduce_min(x, dim=-1)  # [0.2, 0.1]
            fluid.layers.reduce_min(x, dim=1, keep_dim=True)  # [[0.2], [0.1]]
    """
    helper = LayerHelper('reduce_min', **locals())
    out = helper.create_tmp_variable(dtype=helper.input_dtype())
    helper.append_op(
        type='reduce_min',
        inputs={'X': input},
        outputs={'Out': out},
        attrs={
            'dim': dim if dim != None else 0,
            'keep_dim': keep_dim,
            'reduce_all': True if dim == None else False
        })
    return out


def split(input, num_or_sections, dim=-1, name=None):
    """
    Split the input tensor into multiple sub-tensors.

    Args:
        input (Variable): The input variable which is a Tensor or LoDTensor.
        num_or_sections (int|list): If :attr:`num_or_sections` is an integer,
            then the integer indicates the number of equal sized sub-tensors
            that the tensor will be divided into. If :attr:`num_or_sections`
            is a list of integers, the length of list indicates the number of
            sub-tensors and the integers indicate the sizes of sub-tensors'
            :attr:`dim` dimension orderly.
        dim (int): The dimension along which to split. If :math:`dim < 0`, the
            dimension to split along is :math:`rank(input) + dim`.
        name(str|None): A name for this layer(optional). If set None, the layer
                       will be named automatically.

    Returns:
        List: The list of segmented tensor variables.

    Examples:
        .. code-block:: python

            # x is a Tensor variable with shape [3, 9, 5]:
            x0, x1, x2 = fluid.layers.split(x, num_or_sections=3, dim=1)
            x0.shape  # [3, 3, 5]
            x1.shape  # [3, 3, 5]
            x2.shape  # [3, 3, 5]
            x0, x1, x2 = fluid.layers.split(x, num_or_sections=[2, 3, 4], dim=1)
            x0.shape  # [3, 2, 5]
            x1.shape  # [3, 3, 5]
            x2.shape  # [3, 4, 5]
    """
    helper = LayerHelper('split', **locals())
    input_shape = input.shape
    dim = (len(input_shape) + dim) if dim < 0 else dim
    if isinstance(num_or_sections, int):
        assert num_or_sections > 1, 'num_or_sections must be more than 1.'
        num = num_or_sections
    else:
        assert len(num_or_sections) < input_shape[
            dim], 'len(num_or_sections) must not be more than input.shape[dim].'
        num = len(num_or_sections)
    outs = [
        helper.create_tmp_variable(dtype=helper.input_dtype())
        for i in range(num)
    ]
    helper.append_op(
        type='split',
        inputs={'X': input},
        outputs={'Out': outs},
        attrs={
            'num': num_or_sections if isinstance(num_or_sections, int) else 0,
            'sections': num_or_sections
            if isinstance(num_or_sections, list) else [],
            'axis': dim
        })
    return outs


<<<<<<< HEAD
def l2_normalize(x, axis, epsilon=1e-12, name=None):
    """
    **L2 normalize Layer**

    The l2 normalize layer normalizes `x` along dimension `axis` using an L2
    norm. For a 1-D tensor (`dim` is fixed to 0), this layer computes

    output = x / sqrt(max(sum(x**2), epsilon))

    For `x` with more dimensions, this layer independently normalizes each 1-D
    slice along dimension `axis`.

    Args:
       x(Variable|list): The input tensor to l2_normalize layer.
       axis(int): Dimension along which to normalize the input.
       epsilon(float): A lower bound value for `x`'s l2 norm. sqrt(epsilon) will
                       be used as the divisor if the l2 norm of `x` is less than
                       sqrt(epsilon).
       name(str|None): A name for this layer(optional). If set None, the layer
                       will be named automatically.


    Returns:
        Variable: The output tensor variable.
=======
def matmul(x, y, transpose_x=False, transpose_y=False, name=None):
    """
    Applies matrix multipication to two tensors. Currently only rank 1 to rank 
    3 input tensors are supported.

    The actual behavior depends on the shapes of :math:`x`, :math:`y` and the 
    flag values of :attr:`transpose_x`, :attr:`transpose_y`. Specifically:

    - If a transpose flag is specified, the last two dimensions of the tensor 
      are transposed. If the tensor is rank-1 of shape :math:`[D]`, then for 
      :math:`x` it is treated as :math:`[1, D]` in nontransposed form and as 
      :math:`[D, 1]` in transposed form, whereas for :math:`y` it is the 
      opposite: It is treated as :math:`[D, 1]` in nontransposed form and as 
      :math:`[1, D]` in transposed form.

    - After transpose, the two tensors are 2-D or 3-D and matrix multipication 
      performs in the following way.

      - If both are 2-D, they are multiplied like conventional matrices.
      - If either is 3-D, it is treated as a stack of matrices residing in the 
        last two dimensions and a batched matrix multiply supporting broadcast 
        applies on the two tensors.

    Also note that if the raw tensor :math:`x` or :math:`y` is rank-1 and 
    nontransposed, the prepended or appended dimension :math:`1` will be 
    removed after matrix multipication.

    Args:
        x (Variable): The input variable which is a Tensor or LoDTensor.
        y (Variable): The input variable which is a Tensor or LoDTensor.
        transpose_x (bool): Whether to transpose :math:`x` before multiplication.
        transpose_y (bool): Whether to transpose :math:`y` before multiplication.
        name(str|None): A name for this layer(optional). If set None, the layer 
            will be named automatically.

    Returns:
        Variable: The product Tensor variable.
>>>>>>> a9899dbe

    Examples:
        .. code-block:: python

<<<<<<< HEAD
          data = fluid.layers.data(name="data",
                                   shape=(3, 17, 13),
                                   dtype="float32")
          fc = fluid.layers.l2_normalize(x=data, axis=1)
    """

    if len(x.shape) == 1: axis = 0

    helper = LayerHelper("l2_normalize", **locals())

    square = helper.create_tmp_variable(dtype=x.dtype)
    helper.append_op(type="square", inputs={"X": x}, outputs={"Out": square})

    reduced_sum = helper.create_tmp_variable(dtype=x.dtype)
    helper.append_op(
        type="reduce_sum",
        inputs={"X": square},
        outputs={"Out": reduced_sum},
        attrs={
            "dim": 1 if axis is None else axis,
            "keep_dim": True,
            "reduce_all": False
        })

    # TODO(caoying) A lower bound value epsilon for the norm is needed to
    # imporve the numeric stability of reciprocal. This requires a maximum_op.
    rsquare = helper.create_tmp_variable(dtype=x.dtype)
    helper.append_op(
        type="reciprocal", inputs={"X": reduced_sum}, outputs={"Out": rsquare})

    # TODO(caoying) the current elementwise_mul operator does not support a
    # general broadcast rule which broadcasts input(Y) to have the same
    # dimension with Input(X) starting from a specified dimension. So this
    # exanpsion is requred. Once a general broadcast rule is spported, this
    # expanding canbe removed.
    rsquare_expanded = helper.create_tmp_variable(dtype=x.dtype)
    expand_times = [1] * len(x.shape)
    expand_times[axis] = int(x.shape[axis])
    helper.append_op(
        type="expand",
        inputs={"X": rsquare},
        outputs={"Out": rsquare_expanded},
        attrs={"expand_times": expand_times})

    out = helper.create_tmp_variable(dtype=x.dtype)
    helper.append_op(
        type="elementwise_mul",
        inputs={"X": x,
                "Y": rsquare_expanded},
        outputs={"Out": out})
=======
            # Examples to clarify shapes of the inputs and output
            # x: [B, M, K], y: [B, K, N]
            fluid.layers.matmul(x, y)  # out: [B, M, N]
            # x: [B, M, K], y: [K, N]
            fluid.layers.matmul(x, y)  # out: [B, M, N]
            # x: [B, M, K], y: [K]
            fluid.layers.matmul(x, y)  # out: [B, M]
            # x: [M, K], y: [K, N]
            fluid.layers.matmul(x, y)  # out: [M, N]
            # x: [K], y: [K]
            fluid.layers.matmul(x, y)  # out: [1]
            # x: [M], y: [N]
            fluid.layers.matmul(x, y, True, True)  # out: [M, N]
    """
    helper = LayerHelper('matmul', **locals())
    assert max(
        len(x.shape), len(y.shape)
    ) <= 3, 'Currently only rank 1 to rank 3 input tensors are supported.'
    out = helper.create_tmp_variable(dtype=helper.input_dtype())
    helper.append_op(
        type='matmul',
        inputs={'X': x,
                'Y': y},
        outputs={'Out': out},
        attrs={'transpose_X': transpose_x,
               'transpose_Y': transpose_y})
>>>>>>> a9899dbe
    return out<|MERGE_RESOLUTION|>--- conflicted
+++ resolved
@@ -50,11 +50,8 @@
     'sequence_last_step',
     'dropout',
     'split',
-<<<<<<< HEAD
     'l2_normalize',
-=======
     'matmul',
->>>>>>> a9899dbe
 ]
 
 
@@ -1622,7 +1619,6 @@
     return outs
 
 
-<<<<<<< HEAD
 def l2_normalize(x, axis, epsilon=1e-12, name=None):
     """
     **L2 normalize Layer**
@@ -1647,50 +1643,10 @@
 
     Returns:
         Variable: The output tensor variable.
-=======
-def matmul(x, y, transpose_x=False, transpose_y=False, name=None):
-    """
-    Applies matrix multipication to two tensors. Currently only rank 1 to rank 
-    3 input tensors are supported.
-
-    The actual behavior depends on the shapes of :math:`x`, :math:`y` and the 
-    flag values of :attr:`transpose_x`, :attr:`transpose_y`. Specifically:
-
-    - If a transpose flag is specified, the last two dimensions of the tensor 
-      are transposed. If the tensor is rank-1 of shape :math:`[D]`, then for 
-      :math:`x` it is treated as :math:`[1, D]` in nontransposed form and as 
-      :math:`[D, 1]` in transposed form, whereas for :math:`y` it is the 
-      opposite: It is treated as :math:`[D, 1]` in nontransposed form and as 
-      :math:`[1, D]` in transposed form.
-
-    - After transpose, the two tensors are 2-D or 3-D and matrix multipication 
-      performs in the following way.
-
-      - If both are 2-D, they are multiplied like conventional matrices.
-      - If either is 3-D, it is treated as a stack of matrices residing in the 
-        last two dimensions and a batched matrix multiply supporting broadcast 
-        applies on the two tensors.
-
-    Also note that if the raw tensor :math:`x` or :math:`y` is rank-1 and 
-    nontransposed, the prepended or appended dimension :math:`1` will be 
-    removed after matrix multipication.
-
-    Args:
-        x (Variable): The input variable which is a Tensor or LoDTensor.
-        y (Variable): The input variable which is a Tensor or LoDTensor.
-        transpose_x (bool): Whether to transpose :math:`x` before multiplication.
-        transpose_y (bool): Whether to transpose :math:`y` before multiplication.
-        name(str|None): A name for this layer(optional). If set None, the layer 
-            will be named automatically.
-
-    Returns:
-        Variable: The product Tensor variable.
->>>>>>> a9899dbe
 
     Examples:
         .. code-block:: python
 
-<<<<<<< HEAD
           data = fluid.layers.data(name="data",
                                    shape=(3, 17, 13),
                                    dtype="float32")
@@ -1741,7 +1697,50 @@
         inputs={"X": x,
                 "Y": rsquare_expanded},
         outputs={"Out": out})
-=======
+    return out
+
+
+def matmul(x, y, transpose_x=False, transpose_y=False, name=None):
+    """
+    Applies matrix multipication to two tensors. Currently only rank 1 to rank 
+    3 input tensors are supported.
+
+    The actual behavior depends on the shapes of :math:`x`, :math:`y` and the 
+    flag values of :attr:`transpose_x`, :attr:`transpose_y`. Specifically:
+
+    - If a transpose flag is specified, the last two dimensions of the tensor 
+      are transposed. If the tensor is rank-1 of shape :math:`[D]`, then for 
+      :math:`x` it is treated as :math:`[1, D]` in nontransposed form and as 
+      :math:`[D, 1]` in transposed form, whereas for :math:`y` it is the 
+      opposite: It is treated as :math:`[D, 1]` in nontransposed form and as 
+      :math:`[1, D]` in transposed form.
+
+    - After transpose, the two tensors are 2-D or 3-D and matrix multipication 
+      performs in the following way.
+
+      - If both are 2-D, they are multiplied like conventional matrices.
+      - If either is 3-D, it is treated as a stack of matrices residing in the 
+        last two dimensions and a batched matrix multiply supporting broadcast 
+        applies on the two tensors.
+
+    Also note that if the raw tensor :math:`x` or :math:`y` is rank-1 and 
+    nontransposed, the prepended or appended dimension :math:`1` will be 
+    removed after matrix multipication.
+
+    Args:
+        x (Variable): The input variable which is a Tensor or LoDTensor.
+        y (Variable): The input variable which is a Tensor or LoDTensor.
+        transpose_x (bool): Whether to transpose :math:`x` before multiplication.
+        transpose_y (bool): Whether to transpose :math:`y` before multiplication.
+        name(str|None): A name for this layer(optional). If set None, the layer 
+            will be named automatically.
+
+    Returns:
+        Variable: The product Tensor variable.
+
+    Examples:
+        .. code-block:: python
+
             # Examples to clarify shapes of the inputs and output
             # x: [B, M, K], y: [B, K, N]
             fluid.layers.matmul(x, y)  # out: [B, M, N]
@@ -1754,6 +1753,7 @@
             # x: [K], y: [K]
             fluid.layers.matmul(x, y)  # out: [1]
             # x: [M], y: [N]
+
             fluid.layers.matmul(x, y, True, True)  # out: [M, N]
     """
     helper = LayerHelper('matmul', **locals())
@@ -1768,5 +1768,4 @@
         outputs={'Out': out},
         attrs={'transpose_X': transpose_x,
                'transpose_Y': transpose_y})
->>>>>>> a9899dbe
     return out