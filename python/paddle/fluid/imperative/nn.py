--- conflicted
+++ resolved
@@ -22,17 +22,13 @@
 from ..framework import Variable, OpProtoHolder
 from ..param_attr import ParamAttr
 from ..initializer import Normal, Constant
-
-<<<<<<< HEAD
-__all__ = ['Conv2D', 'Pool2D', 'FC', 'EMBEDDING']
-=======
 __all__ = [
     'Conv2D',
     'Pool2D',
     'FC',
     'BatchNorm',
+    'EMBEDDING'
 ]
->>>>>>> fe8f28c9
 
 
 class Conv2D(layers.Layer):
@@ -285,63 +281,6 @@
                 type='elementwise_add',
                 inputs={'X': [pre_bias],
                         'Y': [self._b]},
-<<<<<<< HEAD
-                outputs={'Out': [bias_out]},
-                attrs={'axis': 1})
-            out = bias_out
-        # add activation
-        return self._helper.append_activation(out)
-
-
-class EMBEDDING(layers.Layer):
-    def __init__(self,
-                 size,
-                 is_sparse=False,
-                 is_distributed=False,
-                 padding_idx=None,
-                 param_attr=None,
-                 dtype='float32'):
-
-        super(EMBEDDING, self).__init__()
-        self._size = size
-        self._is_sparse = is_sparse
-        self._is_distributed = is_distributed
-
-        self._padding_idx = -1 if padding_idx is None else padding_idx if padding_idx >= 0 else (
-            size[0] + padding_idx)
-
-        self._param_attr = param_attr
-        self._dtype = dtype
-        self._remote_prefetch = self._is_sparse and (not self._is_distributed)
-        if self._remote_prefetch:
-            assert self._is_sparse is True and self._is_distributed is False
-
-        from ..layer_helper import LayerHelper
-        self._helper = LayerHelper('embedding', param_attr=param_attr)
-
-    def _build_once(self, input):
-        self._w = self._helper.create_parameter(
-            attr=self._param_attr,
-            shape=self._size,
-            dtype=self._dtype,
-            is_bias=False)
-
-    def forward(self, input):
-        out = self._helper.create_variable_for_type_inference(self._dtype)
-        self._helper.append_op(
-            type='lookup_table',
-            inputs={'Ids': input,
-                    'W': self._w},
-            outputs={'Out': out},
-            attrs={
-                'is_sparse': self._is_sparse,
-                'is_distributed': self._is_distributed,
-                'remote_prefetch': self._remote_prefetch,
-                'padding_idx': self._padding_idx
-            })
-
-        return out
-=======
                 outputs={'Out': [pre_activation]},
                 attrs={'axis': self._num_flatten_dims})
         else:
@@ -480,4 +419,55 @@
 
         # Currently, we don't support inplace in imperative mode
         return self._helper.append_activation(batch_norm_out)
->>>>>>> fe8f28c9
+        outputs={'Out': [bias_out]},
+
+
+
+class EMBEDDING(layers.Layer):
+    def __init__(self,
+                 size,
+                 is_sparse=False,
+                 is_distributed=False,
+                 padding_idx=None,
+                 param_attr=None,
+                 dtype='float32'):
+
+        super(EMBEDDING, self).__init__()
+        self._size = size
+        self._is_sparse = is_sparse
+        self._is_distributed = is_distributed
+
+        self._padding_idx = -1 if padding_idx is None else padding_idx if padding_idx >= 0 else (
+                size[0] + padding_idx)
+
+        self._param_attr = param_attr
+        self._dtype = dtype
+        self._remote_prefetch = self._is_sparse and (not self._is_distributed)
+        if self._remote_prefetch:
+            assert self._is_sparse is True and self._is_distributed is False
+
+        from ..layer_helper import LayerHelper
+        self._helper = LayerHelper('embedding', param_attr=param_attr)
+
+    def _build_once(self, input):
+        self._w = self._helper.create_parameter(
+            attr=self._param_attr,
+            shape=self._size,
+            dtype=self._dtype,
+            is_bias=False)
+
+    def forward(self, input):
+        out = self._helper.create_variable_for_type_inference(self._dtype)
+        self._helper.append_op(
+            type='lookup_table',
+            inputs={'Ids': input,
+                    'W': self._w},
+            outputs={'Out': out},
+            attrs={
+                'is_sparse': self._is_sparse,
+                'is_distributed': self._is_distributed,
+                'remote_prefetch': self._remote_prefetch,
+                'padding_idx': self._padding_idx
+            })
+
+        return out