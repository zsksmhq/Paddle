# Copyright (c) 2018 PaddlePaddle Authors. All Rights Reserved.
#
# Licensed under the Apache License, Version 2.0 (the "License");
# you may not use this file except in compliance with the License.
# You may obtain a copy of the License at
#
#     http://www.apache.org/licenses/LICENSE-2.0
#
# Unless required by applicable law or agreed to in writing, software
# distributed under the License is distributed on an "AS IS" BASIS,
# WITHOUT WARRANTIES OR CONDITIONS OF ANY KIND, either express or implied.
# See the License for the specific language governing permissions and
# limitations under the License.

import contextlib
import unittest
import numpy as np
import six

import paddle
import paddle.fluid as fluid
from paddle.fluid import core
from paddle.fluid.layer_helper import LayerHelper
from paddle.fluid.dygraph.nn import Conv2D, Pool2D, BatchNorm, FC
from paddle.fluid.dygraph.base import to_variable
from test_imperative_base import new_program_scope

batch_size = 8
train_parameters = {
    "input_size": [3, 224, 224],
    "input_mean": [0.485, 0.456, 0.406],
    "input_std": [0.229, 0.224, 0.225],
    "learning_strategy": {
        "name": "piecewise_decay",
        "batch_size": batch_size,
        "epochs": [30, 60, 90],
        "steps": [0.1, 0.01, 0.001, 0.0001]
    },
    "batch_size": batch_size,
    "lr": 0.1,
    "total_images": 6149,
}


def optimizer_setting(params):
    ls = params["learning_strategy"]
    if ls["name"] == "piecewise_decay":
        if "total_images" not in params:
            total_images = 6149
        else:
            total_images = params["total_images"]
        # TODO(Yancey1989): using lr decay if it is ready.
        #batch_size = ls["batch_size"]
        #step = int(total_images / batch_size + 1)

        #bd = [step * e for e in ls["epochs"]]
        #base_lr = params["lr"]
        #lr = [base_lr * (0.1**i) for i in range(len(bd) + 1)]
        optimizer = fluid.optimizer.SGD(learning_rate=0.01)

    return optimizer


class ConvBNLayer(fluid.dygraph.Layer):
    def __init__(self,
                 name_scope,
                 num_channels,
                 num_filters,
                 filter_size,
                 stride=1,
                 groups=1,
                 act=None):
        super(ConvBNLayer, self).__init__(name_scope)

        self._conv = Conv2D(
            self.full_name(),
            num_channels=num_channels,
            num_filters=num_filters,
            filter_size=filter_size,
            stride=stride,
            padding=(filter_size - 1) // 2,
            groups=groups,
            act=None,
            bias_attr=None)

        self._batch_norm = BatchNorm(self.full_name(), num_filters, act=act)

    def forward(self, inputs):
        y = self._conv(inputs)
        y = self._batch_norm(y)

        return y


class SqueezeExcitation(fluid.dygraph.Layer):
    def __init__(self, name_scope, num_channels, reduction_ratio):

        super(SqueezeExcitation, self).__init__(name_scope)
        self._pool = Pool2D(
            self.full_name(), pool_size=0, pool_type='avg', global_pooling=True)
        self._squeeze = FC(
            self.full_name(),
            size=num_channels // reduction_ratio,
            param_attr=fluid.ParamAttr(
                initializer=fluid.initializer.Constant(value=0.05)),
            act='relu')
        self._excitation = FC(
            self.full_name(),
            size=num_channels,
            param_attr=fluid.ParamAttr(
                initializer=fluid.initializer.Constant(value=0.05)),
            act='sigmoid')

    def forward(self, input):
        y = self._pool(input)
        y = self._squeeze(y)
        y = self._excitation(y)
        y = fluid.layers.elementwise_mul(x=input, y=y, axis=0)
        return y


class BottleneckBlock(fluid.dygraph.Layer):
    def __init__(self,
                 name_scope,
                 num_channels,
                 num_filters,
                 stride,
                 cardinality,
                 reduction_ratio,
                 shortcut=True):
        super(BottleneckBlock, self).__init__(name_scope)

        self.conv0 = ConvBNLayer(
            self.full_name(),
            num_channels=num_channels,
            num_filters=num_filters,
            filter_size=1)
        self.conv1 = ConvBNLayer(
            self.full_name(),
            num_channels=num_filters,
            num_filters=num_filters,
            filter_size=3,
            stride=stride,
            groups=cardinality)
        self.conv2 = ConvBNLayer(
            self.full_name(),
            num_channels=num_filters,
            num_filters=num_filters * 4,
            filter_size=1,
            act='relu')

        self.scale = SqueezeExcitation(
            self.full_name(),
            num_channels=num_filters * 4,
            reduction_ratio=reduction_ratio)

        if not shortcut:
            self.short = ConvBNLayer(
                self.full_name(),
                num_channels=num_channels,
                num_filters=num_filters * 4,
                filter_size=1,
                stride=stride)

        self.shortcut = shortcut

        self._num_channels_out = num_filters * 4

    def forward(self, inputs):
        y = self.conv0(inputs)
        conv1 = self.conv1(y)
        conv2 = self.conv2(conv1)
        scale = self.scale(conv2)

        if self.shortcut:
            short = inputs
        else:
            short = self.short(inputs)

        y = fluid.layers.elementwise_add(x=short, y=scale)

        layer_helper = LayerHelper(self.full_name(), act='relu')
        y = layer_helper.append_activation(y)
        return y


class SeResNeXt(fluid.dygraph.Layer):
    def __init__(self, name_scope, layers=50, class_dim=102):
        super(SeResNeXt, self).__init__(name_scope)

        self.layers = layers
        supported_layers = [50, 101, 152]
        assert layers in supported_layers, \
            "supported layers are {} but input layer is {}".format(supported_layers, layers)

        if layers == 50:
            cardinality = 32
            reduction_ratio = 16
            depth = [3, 4, 6, 3]
            num_filters = [128, 256, 512, 1024]
            self.conv0 = ConvBNLayer(
                self.full_name(),
                num_channels=3,
                num_filters=64,
                filter_size=7,
                stride=2,
                act='relu')
            self.pool = Pool2D(
                self.full_name(),
                pool_size=3,
                pool_stride=2,
                pool_padding=1,
                pool_type='max')
        elif layers == 101:
            cardinality = 32
            reduction_ratio = 16
            depth = [3, 4, 23, 3]
            num_filters = [128, 256, 512, 1024]
            self.conv0 = ConvBNLayer(
                self.full_name(),
                num_channels=3,
                num_filters=3,
                filter_size=7,
                stride=2,
                act='relu')
            self.pool = Pool2D(
                self.full_name(),
                pool_size=3,
                pool_stride=2,
                pool_padding=1,
                pool_type='max')
        elif layers == 152:
            cardinality = 64
            reduction_ratio = 16
            depth = [3, 8, 36, 3]
            num_filters = [128, 256, 512, 1024]
            self.conv0 = ConvBNLayer(
                self.full_name(),
                num_channels=3,
                num_filters=3,
                filter_size=7,
                stride=2,
                act='relu')
            self.conv1 = ConvBNLayer(
                self.full_name(),
                num_channels=64,
                num_filters=3,
                filter_size=7,
                stride=2,
                act='relu')
            self.conv2 = ConvBNLayer(
                self.full_name(),
                num_channels=64,
                num_filters=3,
                filter_size=7,
                stride=2,
                act='relu')
            self.pool = Pool2D(
                self.full_name(),
                pool_size=3,
                pool_stride=2,
                pool_padding=1,
                pool_type='max')

        self.bottleneck_block_list = []
        num_channels = 64
        for block in range(len(depth)):
            shortcut = False
            for i in range(depth[block]):
                bottleneck_block = self.add_sublayer(
                    'bb_%d_%d' % (block, i),
                    BottleneckBlock(
                        self.full_name(),
                        num_channels=num_channels,
                        num_filters=num_filters[block],
                        stride=2 if i == 0 and block != 0 else 1,
                        cardinality=cardinality,
                        reduction_ratio=reduction_ratio,
                        shortcut=shortcut))
                num_channels = bottleneck_block._num_channels_out
                self.bottleneck_block_list.append(bottleneck_block)
                shortcut = True

        self.pool2d_avg = Pool2D(
            self.full_name(), pool_size=7, pool_type='avg', global_pooling=True)
        import math
        stdv = 1.0 / math.sqrt(2048 * 1.0)

        self.out = FC(self.full_name(),
                      size=class_dim,
                      act='softmax',
                      param_attr=fluid.param_attr.ParamAttr(
                          initializer=fluid.initializer.Uniform(-stdv, stdv)))

    def forward(self, inputs):
        if self.layers == 50 or self.layers == 101:
            y = self.conv0(inputs)
            y = self.pool(y)
        elif self.layers == 152:
            y = self.conv0(inputs)
            y = self.conv1(inputs)
            y = self.conv2(inputs)
            y = self.pool(y)

        for bottleneck_block in self.bottleneck_block_list:
            y = bottleneck_block(y)
        y = self.pool2d_avg(y)
        y = fluid.layers.dropout(y, dropout_prob=0.2)
        y = self.out(y)
        return y


class TestImperativeResneXt(unittest.TestCase):
    def test_se_resnext_float32(self):
        seed = 90

        batch_size = train_parameters["batch_size"]
        batch_num = 2
        epoch_num = 1
        with fluid.dygraph.guard():
            fluid.default_startup_program().random_seed = seed
            fluid.default_main_program().random_seed = seed

            se_resnext = SeResNeXt("se_resnext")
            optimizer = optimizer_setting(train_parameters)
            np.random.seed(seed)
            import random
            random.seed = seed
            train_reader = paddle.batch(
                paddle.dataset.flowers.train(use_xmap=False),
                batch_size=batch_size,
                drop_last=True)

            dy_param_init_value = {}
            for param in se_resnext.parameters():
<<<<<<< HEAD
                dy_param_init_value[param.name] = param.numpy()

            for batch_id, data in enumerate(train_reader()):
                if batch_id >= batch_num:
                    break

                dy_x_data = np.array(
                    [x[0].reshape(3, 224, 224) for x in data]).astype('float32')
                y_data = np.array([x[1] for x in data]).astype('int64').reshape(
                    batch_size, 1)

                img = to_variable(dy_x_data)
                label = to_variable(y_data)
                label.stop_gradient = True

                out = se_resnext(img)
                loss = fluid.layers.cross_entropy(input=out, label=label)
                avg_loss = fluid.layers.mean(x=loss)

                dy_out = avg_loss.numpy()

                if batch_id == 0:
                    for param in se_resnext.parameters():
                        if param.name not in dy_param_init_value:
                            dy_param_init_value[param.name] = param.numpy()

                avg_loss.backward()

                dy_grad_value = {}
                for param in se_resnext.parameters():
                    if param.trainable:
                        np_array = np.array(param._ivar._grad_ivar().value()
                                            .get_tensor())
                        dy_grad_value[param.name + core.grad_var_suffix(
                        )] = np_array

                optimizer.minimize(avg_loss)
                se_resnext.clear_gradients()

                dy_param_value = {}
                for param in se_resnext.parameters():
                    dy_param_value[param.name] = param.numpy()
=======
                dy_param_init_value[param.name] = param._numpy()
            for epoch_id in range(epoch_num):
                for batch_id, data in enumerate(train_reader()):

                    if batch_id >= batch_num and batch_num != -1:
                        break

                    dy_x_data = np.array(
                        [x[0].reshape(3, 224, 224)
                         for x in data]).astype('float32')
                    y_data = np.array(
                        [x[1] for x in data]).astype('int64').reshape(
                            batch_size, 1)

                    img = to_variable(dy_x_data)
                    label = to_variable(y_data)
                    label._stop_gradient = True

                    out = se_resnext(img)
                    loss = fluid.layers.cross_entropy(input=out, label=label)
                    avg_loss = fluid.layers.mean(x=loss)

                    dy_out = avg_loss._numpy()

                    if batch_id == 0:
                        for param in se_resnext.parameters():
                            if param.name not in dy_param_init_value:
                                dy_param_init_value[param.name] = param._numpy()
                    avg_loss._backward()

                    #dy_grad_value = {}
                    #for param in se_resnext.parameters():
                    #    if param.trainable:
                    #        np_array = np.array(param._ivar._grad_ivar().value()
                    #                            .get_tensor())
                    #        dy_grad_value[param.name + core.grad_var_suffix()] = np_array

                    optimizer.minimize(avg_loss)
                    se_resnext.clear_gradients()

                    dy_param_value = {}
                    for param in se_resnext.parameters():
                        dy_param_value[param.name] = param._numpy()
>>>>>>> a06f4b2b

        with new_program_scope():
            fluid.default_startup_program().random_seed = seed
            fluid.default_main_program().random_seed = seed

            exe = fluid.Executor(fluid.CPUPlace(
            ) if not core.is_compiled_with_cuda() else fluid.CUDAPlace(0))

            se_resnext = SeResNeXt("se_resnext")
            optimizer = optimizer_setting(train_parameters)

            np.random.seed(seed)
            import random
            random.seed = seed
            train_reader = paddle.batch(
                paddle.dataset.flowers.train(use_xmap=False),
                batch_size=batch_size,
                drop_last=True)

            img = fluid.layers.data(
                name='pixel', shape=[3, 224, 224], dtype='float32')
            label = fluid.layers.data(name='label', shape=[1], dtype='int64')
            out = se_resnext(img)
            loss = fluid.layers.cross_entropy(input=out, label=label)
            avg_loss = fluid.layers.mean(x=loss)
            optimizer.minimize(avg_loss)

            # initialize params and fetch them
            static_param_init_value = {}
            static_param_name_list = []
            static_grad_name_list = []
            for param in se_resnext.parameters():
                static_param_name_list.append(param.name)
            for param in se_resnext.parameters():
                if param.trainable:
                    static_grad_name_list.append(param.name +
                                                 core.grad_var_suffix())

            out = exe.run(fluid.default_startup_program(),
                          fetch_list=static_param_name_list)

            for i in range(len(static_param_name_list)):
                static_param_init_value[static_param_name_list[i]] = out[i]
            for epoch_id in range(epoch_num):
                for batch_id, data in enumerate(train_reader()):
                    if batch_id >= batch_num and batch_num != -1:
                        break

                    static_x_data = np.array(
                        [x[0].reshape(3, 224, 224)
                         for x in data]).astype('float32')
                    y_data = np.array(
                        [x[1] for x in data]).astype('int64').reshape(
                            [batch_size, 1])

                    fetch_list = [avg_loss.name]
                    fetch_list.extend(static_param_name_list)
                    fetch_list.extend(static_grad_name_list)
                    out = exe.run(
                        fluid.default_main_program(),
                        feed={"pixel": static_x_data,
                              "label": y_data},
                        fetch_list=fetch_list)

                    static_param_value = {}
                    static_grad_value = {}
                    static_out = out[0]
                    param_start_pos = 1
                    grad_start_pos = len(
                        static_param_name_list) + param_start_pos
                    for i in range(
                            param_start_pos,
                            len(static_param_name_list) + param_start_pos):
                        static_param_value[static_param_name_list[
                            i - param_start_pos]] = out[i]
                    for i in range(grad_start_pos,
                                   len(static_grad_name_list) + grad_start_pos):
                        static_grad_value[static_grad_name_list[
                            i - grad_start_pos]] = out[i]
        self.assertTrue(np.allclose(static_out, dy_out))

        self.assertEqual(len(dy_param_init_value), len(static_param_init_value))

        for key, value in six.iteritems(static_param_init_value):
            self.assertTrue(np.allclose(value, dy_param_init_value[key]))
            self.assertTrue(np.isfinite(value.all()))
            self.assertFalse(np.isnan(value.any()))
        # FIXME(Yancey1989): np.array(_ivar.value().get_tensor()) leads to memory lake
        #self.assertEqual(len(dy_grad_value), len(static_grad_value))
        #for key, value in six.iteritems(static_grad_value):
        #    self.assertTrue(np.allclose(value, dy_grad_value[key]))
        #    self.assertTrue(np.isfinite(value.all()))
        #    self.assertFalse(np.isnan(value.any()))

        self.assertEqual(len(dy_param_value), len(static_param_value))
        for key, value in six.iteritems(static_param_value):
            self.assertTrue(np.allclose(value, dy_param_value[key]))
            self.assertTrue(np.isfinite(value.all()))
            self.assertFalse(np.isnan(value.any()))


if __name__ == '__main__':
    unittest.main()<|MERGE_RESOLUTION|>--- conflicted
+++ resolved
@@ -333,51 +333,7 @@
 
             dy_param_init_value = {}
             for param in se_resnext.parameters():
-<<<<<<< HEAD
                 dy_param_init_value[param.name] = param.numpy()
-
-            for batch_id, data in enumerate(train_reader()):
-                if batch_id >= batch_num:
-                    break
-
-                dy_x_data = np.array(
-                    [x[0].reshape(3, 224, 224) for x in data]).astype('float32')
-                y_data = np.array([x[1] for x in data]).astype('int64').reshape(
-                    batch_size, 1)
-
-                img = to_variable(dy_x_data)
-                label = to_variable(y_data)
-                label.stop_gradient = True
-
-                out = se_resnext(img)
-                loss = fluid.layers.cross_entropy(input=out, label=label)
-                avg_loss = fluid.layers.mean(x=loss)
-
-                dy_out = avg_loss.numpy()
-
-                if batch_id == 0:
-                    for param in se_resnext.parameters():
-                        if param.name not in dy_param_init_value:
-                            dy_param_init_value[param.name] = param.numpy()
-
-                avg_loss.backward()
-
-                dy_grad_value = {}
-                for param in se_resnext.parameters():
-                    if param.trainable:
-                        np_array = np.array(param._ivar._grad_ivar().value()
-                                            .get_tensor())
-                        dy_grad_value[param.name + core.grad_var_suffix(
-                        )] = np_array
-
-                optimizer.minimize(avg_loss)
-                se_resnext.clear_gradients()
-
-                dy_param_value = {}
-                for param in se_resnext.parameters():
-                    dy_param_value[param.name] = param.numpy()
-=======
-                dy_param_init_value[param.name] = param._numpy()
             for epoch_id in range(epoch_num):
                 for batch_id, data in enumerate(train_reader()):
 
@@ -393,19 +349,19 @@
 
                     img = to_variable(dy_x_data)
                     label = to_variable(y_data)
-                    label._stop_gradient = True
+                    label.stop_gradient = True
 
                     out = se_resnext(img)
                     loss = fluid.layers.cross_entropy(input=out, label=label)
                     avg_loss = fluid.layers.mean(x=loss)
 
-                    dy_out = avg_loss._numpy()
+                    dy_out = avg_loss.numpy()
 
                     if batch_id == 0:
                         for param in se_resnext.parameters():
                             if param.name not in dy_param_init_value:
-                                dy_param_init_value[param.name] = param._numpy()
-                    avg_loss._backward()
+                                dy_param_init_value[param.name] = param.numpy()
+                    avg_loss.backward()
 
                     #dy_grad_value = {}
                     #for param in se_resnext.parameters():
@@ -419,8 +375,7 @@
 
                     dy_param_value = {}
                     for param in se_resnext.parameters():
-                        dy_param_value[param.name] = param._numpy()
->>>>>>> a06f4b2b
+                        dy_param_value[param.name] = param.numpy()
 
         with new_program_scope():
             fluid.default_startup_program().random_seed = seed
