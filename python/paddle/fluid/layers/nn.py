--- conflicted
+++ resolved
@@ -4037,28 +4037,6 @@
     return out
 
 
-<<<<<<< HEAD
-@templatedoc()
-def random_crop(x, shape, seed=None):
-    """
-    ${comment}
-
-    Examples:
-        >>> img = fluid.layers.data("img", [3, 256, 256])
-        >>> cropped_img = fluid.layers.random_crop(img, shape=[3, 224, 224])
-
-    Args:
-        x(${x_type}): ${x_comment}
-        shape(${shape_type}): ${shape_comment}
-        seed(int|${seed_type}|None): ${seed_comment} By default, the seed will
-            get from `random.randint(-65536, 65535)`.
-
-    Returns:
-        ${out_comment}
-
-    """
-
-=======
 def resize_bilinear(input, out_shape=None, scale=None, name=None):
     """
     This is an alias of layer 'image_resize' with bilinear interpolation.
@@ -4157,8 +4135,25 @@
     return out
 
 
-def random_crop(input, shape, seed=1):
->>>>>>> c36dd3b3
+@templatedoc()
+def random_crop(x, shape, seed=None):
+    """
+    ${comment}
+
+    Examples:
+        >>> img = fluid.layers.data("img", [3, 256, 256])
+        >>> cropped_img = fluid.layers.random_crop(img, shape=[3, 224, 224])
+
+    Args:
+        x(${x_type}): ${x_comment}
+        shape(${shape_type}): ${shape_comment}
+        seed(int|${seed_type}|None): ${seed_comment} By default, the seed will
+            get from `random.randint(-65536, 65535)`.
+
+    Returns:
+        ${out_comment}
+
+    """
     helper = LayerHelper("random_crop", **locals())
     dtype = helper.input_dtype()
     out = helper.create_tmp_variable(dtype)
